--- conflicted
+++ resolved
@@ -1,850 +1,4 @@
 {
-<<<<<<< HEAD
- "cells": [
-  {
-   "cell_type": "code",
-   "execution_count": null,
-   "metadata": {},
-   "outputs": [],
-   "source": [
-    "\"\"\"\n",
-    "Please run notebook locally (if you have all the dependencies and a GPU). \n",
-    "Technically you can run this notebook on Google Colab but you need to set up microphone for Colab.\n",
-    " \n",
-    "Instructions for setting up Colab are as follows:\n",
-    "1. Open a new Python 3 notebook.\n",
-    "2. Import this notebook from GitHub (File -> Upload Notebook -> \"GITHUB\" tab -> copy/paste GitHub URL)\n",
-    "3. Connect to an instance with a GPU (Runtime -> Change runtime type -> select \"GPU\" for hardware accelerator)\n",
-    "4. Run this cell to set up dependencies.\n",
-    "5. Set up microphone for Colab\n",
-    "\"\"\"\n",
-    "# If you're using Google Colab and not running locally, run this cell.\n",
-    "\n",
-    "## Install dependencies\n",
-    "!pip install wget\n",
-    "!apt-get install sox libsndfile1 ffmpeg portaudio19-dev\n",
-    "!pip install unidecode\n",
-    "!pip install pyaudio\n",
-    "\n",
-    "# ## Install NeMo\n",
-    "BRANCH = 'r1.6.0'\n",
-    "!python -m pip install git+https://github.com/NVIDIA/NeMo.git@$BRANCH#egg=nemo_toolkit[asr]\n",
-    "\n",
-    "## Install TorchAudio\n",
-    "!pip install torchaudio>=0.10.0 -f https://download.pytorch.org/whl/torch_stable.html"
-   ]
-  },
-  {
-   "cell_type": "markdown",
-   "metadata": {},
-   "source": [
-    "# Voice Activity Detection (VAD)\n",
-    "\n",
-    "\n",
-    "This notebook demonstrates how to perform\n",
-    "1. [offline streaming inference on audio files (offline VAD)](#Offline-streaming-inference);\n",
-    "2. [finetuning](#Finetune) and use [posterior](#Posterior);\n",
-    "2. [vad postproceesing and threshold tuning](#VAD-postprocessing-and-Tuning-threshold);\n",
-    "4. [online streaming inference](#Online-streaming-inference);\n",
-    "3. [online streaming inference from a microphone's stream](#Online-streaming-inference-through-microphone).\n"
-   ]
-  },
-  {
-   "cell_type": "markdown",
-   "metadata": {},
-   "source": [
-    "The notebook requires PyAudio library to get a signal from an audio device.\n",
-    "For Ubuntu, please run the following commands to install it:\n",
-    "```\n",
-    "sudo apt-get install -y portaudio19-dev\n",
-    "pip install pyaudio\n",
-    "```"
-   ]
-  },
-  {
-   "cell_type": "markdown",
-   "metadata": {},
-   "source": [
-    "This notebook requires the `torchaudio` library to be installed for MarbleNet. Please follow the instructions available at the [torchaudio Github page](https://github.com/pytorch/audio#installation) to install the appropriate version of torchaudio.\n",
-    "\n",
-    "If you would like to install the latest version, please run the following command to install it:\n",
-    "\n",
-    "```\n",
-    "conda install -c pytorch torchaudio\n",
-    "```"
-   ]
-  },
-  {
-   "cell_type": "code",
-   "execution_count": null,
-   "metadata": {},
-   "outputs": [],
-   "source": [
-    "import numpy as np\n",
-    "import pyaudio as pa\n",
-    "import os, time\n",
-    "import librosa\n",
-    "import IPython.display as ipd\n",
-    "import matplotlib.pyplot as plt\n",
-    "%matplotlib inline\n",
-    "\n",
-    "import nemo\n",
-    "import nemo.collections.asr as nemo_asr"
-   ]
-  },
-  {
-   "cell_type": "code",
-   "execution_count": null,
-   "metadata": {},
-   "outputs": [],
-   "source": [
-    "# sample rate, Hz\n",
-    "SAMPLE_RATE = 16000"
-   ]
-  },
-  {
-   "cell_type": "markdown",
-   "metadata": {},
-   "source": [
-    "## Restore the model from NGC"
-   ]
-  },
-  {
-   "cell_type": "code",
-   "execution_count": null,
-   "metadata": {
-    "scrolled": true
-   },
-   "outputs": [],
-   "source": [
-    "vad_model = nemo_asr.models.EncDecClassificationModel.from_pretrained('vad_marblenet')"
-   ]
-  },
-  {
-   "cell_type": "markdown",
-   "metadata": {},
-   "source": [
-    "## Observing the config of the model"
-   ]
-  },
-  {
-   "cell_type": "code",
-   "execution_count": null,
-   "metadata": {},
-   "outputs": [],
-   "source": [
-    "from omegaconf import OmegaConf\n",
-    "import copy"
-   ]
-  },
-  {
-   "cell_type": "code",
-   "execution_count": null,
-   "metadata": {},
-   "outputs": [],
-   "source": [
-    "# Preserve a copy of the full config\n",
-    "cfg = copy.deepcopy(vad_model._cfg)\n",
-    "print(OmegaConf.to_yaml(cfg))"
-   ]
-  },
-  {
-   "cell_type": "markdown",
-   "metadata": {},
-   "source": [
-    "## Setup preprocessor with these settings"
-   ]
-  },
-  {
-   "cell_type": "code",
-   "execution_count": null,
-   "metadata": {},
-   "outputs": [],
-   "source": [
-    "vad_model.preprocessor = vad_model.from_config_dict(cfg.preprocessor)"
-   ]
-  },
-  {
-   "cell_type": "code",
-   "execution_count": null,
-   "metadata": {},
-   "outputs": [],
-   "source": [
-    "# Set model to inference mode\n",
-    "vad_model.eval();"
-   ]
-  },
-  {
-   "cell_type": "code",
-   "execution_count": null,
-   "metadata": {},
-   "outputs": [],
-   "source": [
-    "vad_model = vad_model.to(vad_model.device)"
-   ]
-  },
-  {
-   "cell_type": "markdown",
-   "metadata": {},
-   "source": [
-    "We demonstrate two methods for streaming inference:\n",
-    "1. [offline streaming inference (script)](#Offline-streaming-inference)\n",
-    "2. [online streaming inference (step-by-step)](#Online-streaming-inference)"
-   ]
-  },
-  {
-   "cell_type": "markdown",
-   "metadata": {},
-   "source": [
-    "# Offline streaming inference\n",
-    "\n",
-    "VAD relies on shorter fixed-length segments for prediction. \n",
-    "\n",
-    "You can find all necessary steps about inference in \n",
-    "```python\n",
-    "    Script: <NeMo_git_root>/examples/asr/speech_classification/vad_infer.py  \n",
-    "    Config: <NeMo_git_root>/examples/asr/conf/VAD/vad_inference_postprocessing.yaml\n",
-    "```\n",
-    "Duration inference, we generate frame-level prediction by two approaches:\n",
-    "\n",
-    "1. shift the window of length `window_length_in_sec` (e.g. 0.63s) by `shift_length_in_sec` (e.g. 10ms) to generate the frame and use the prediction of the window to represent the label for the frame; Use \n",
-    "```python\n",
-    " <NeMo_git_root>/examples/asr/speech_classification/vad_infer.py\n",
-    "```\n",
-    "\n",
-    "    This script will automatically split long audio file to avoid CUDA memory issue and performing **streaming** inside `AudioLabelDataset`."
-   ]
-  },
-  {
-   "cell_type": "markdown",
-   "metadata": {},
-   "source": [
-    "### Posterior\n",
-    "<img src=\"https://raw.githubusercontent.com/NVIDIA/NeMo/v1.0.2/tutorials/asr/images/vad_post_overlap_diagram.png\" width=\"500\">\n",
-    "\n",
-    "2. generate predictions with overlapping input segments. Then a smoothing filter is applied to decide the label for a frame spanned by multiple segments. Perform this step alongside with above step with flag **gen_overlap_seq=True** or use\n",
-    "```python\n",
-    "<NeMo_git_root>/scripts/voice_activity_detection/vad_overlap_posterior.py\n",
-    "```\n",
-    "if you already have frame level prediction. \n",
-    "\n",
-    "Have a look at [MarbleNet paper](https://arxiv.org/pdf/2010.13886.pdf) for choices about segment length, smoothing filter, etc. And play with those parameters with your data.\n",
-    "\n",
-    "You can also find posterior about converting frame level prediction to speech/no-speech segment in start and end times format in `vad_overlap_posterior.py` or use flag **gen_seg_table=True** alongside with `vad_infer.py`"
-   ]
-  },
-  {
-   "cell_type": "markdown",
-   "metadata": {},
-   "source": [
-    "### Finetune\n",
-    "You might need to finetune on your data for better performance. For finetuning/transfer learning, please refer to [**Transfer learning** part of ASR tutorial](https://github.com/NVIDIA/NeMo/blob/stable/tutorials/asr/ASR_with_NeMo.ipynb)"
-   ]
-  },
-  {
-   "cell_type": "markdown",
-   "metadata": {},
-   "source": [
-    "## VAD postprocessing and Tuning threshold"
-   ]
-  },
-  {
-   "cell_type": "markdown",
-   "metadata": {},
-   "source": [
-    "We can use a single **threshold** (achieved by onset=offet=0.5) to binarize predictions or use typical VAD postpocessing including\n",
-    "\n",
-    "### Binarization:\n",
-    "1. **onset** and **offset** threshold for detecting the beginning and end of a speech;\n",
-    "2. padding durations before (**pad_onset**) and after (**pad_offset**) each speech segment.\n",
-    "\n",
-    "### Filtering:\n",
-    "1. threshold for short speech segment deletion (**min_duration_on**);\n",
-    "2. threshold for small silence deletion (**min_duration_off**);\n",
-    "3. Whether to perform short speech segment deletion first (**filter_speech_first**).\n",
-    "\n",
-    "\n",
-    "Of course you can do threshold tuning on frame level prediction. We also provide a script \n",
-    "```python\n",
-    "<NeMo_git_root>/scripts/voice_activity_detection/vad_tune_threshold.py\n",
-    "```\n",
-    "\n",
-    "to help you find best thresholds if you have ground truth label file in RTTM format. "
-   ]
-  },
-  {
-   "cell_type": "markdown",
-   "metadata": {},
-   "source": [
-    "# Online streaming inference"
-   ]
-  },
-  {
-   "cell_type": "markdown",
-   "metadata": {},
-   "source": [
-    "## Setting up data for Streaming Inference"
-   ]
-  },
-  {
-   "cell_type": "code",
-   "execution_count": null,
-   "metadata": {},
-   "outputs": [],
-   "source": [
-    "from nemo.core.classes import IterableDataset\n",
-    "from nemo.core.neural_types import NeuralType, AudioSignal, LengthsType\n",
-    "import torch\n",
-    "from torch.utils.data import DataLoader"
-   ]
-  },
-  {
-   "cell_type": "code",
-   "execution_count": null,
-   "metadata": {},
-   "outputs": [],
-   "source": [
-    "# simple data layer to pass audio signal\n",
-    "class AudioDataLayer(IterableDataset):\n",
-    "    @property\n",
-    "    def output_types(self):\n",
-    "        return {\n",
-    "            'audio_signal': NeuralType(('B', 'T'), AudioSignal(freq=self._sample_rate)),\n",
-    "            'a_sig_length': NeuralType(tuple('B'), LengthsType()),\n",
-    "        }\n",
-    "\n",
-    "    def __init__(self, sample_rate):\n",
-    "        super().__init__()\n",
-    "        self._sample_rate = sample_rate\n",
-    "        self.output = True\n",
-    "        \n",
-    "    def __iter__(self):\n",
-    "        return self\n",
-    "    \n",
-    "    def __next__(self):\n",
-    "        if not self.output:\n",
-    "            raise StopIteration\n",
-    "        self.output = False\n",
-    "        return torch.as_tensor(self.signal, dtype=torch.float32), \\\n",
-    "               torch.as_tensor(self.signal_shape, dtype=torch.int64)\n",
-    "        \n",
-    "    def set_signal(self, signal):\n",
-    "        self.signal = signal.astype(np.float32)/32768.\n",
-    "        self.signal_shape = self.signal.size\n",
-    "        self.output = True\n",
-    "\n",
-    "    def __len__(self):\n",
-    "        return 1"
-   ]
-  },
-  {
-   "cell_type": "code",
-   "execution_count": null,
-   "metadata": {},
-   "outputs": [],
-   "source": [
-    "data_layer = AudioDataLayer(sample_rate=cfg.train_ds.sample_rate)\n",
-    "data_loader = DataLoader(data_layer, batch_size=1, collate_fn=data_layer.collate_fn)"
-   ]
-  },
-  {
-   "cell_type": "code",
-   "execution_count": null,
-   "metadata": {},
-   "outputs": [],
-   "source": [
-    "# inference method for audio signal (single instance)\n",
-    "def infer_signal(model, signal):\n",
-    "    data_layer.set_signal(signal)\n",
-    "    batch = next(iter(data_loader))\n",
-    "    audio_signal, audio_signal_len = batch\n",
-    "    audio_signal, audio_signal_len = audio_signal.to(vad_model.device), audio_signal_len.to(vad_model.device)\n",
-    "    logits = model.forward(input_signal=audio_signal, input_signal_length=audio_signal_len)\n",
-    "    return logits"
-   ]
-  },
-  {
-   "cell_type": "code",
-   "execution_count": null,
-   "metadata": {},
-   "outputs": [],
-   "source": [
-    "# class for streaming frame-based VAD\n",
-    "# 1) use reset() method to reset FrameVAD's state\n",
-    "# 2) call transcribe(frame) to do VAD on\n",
-    "#    contiguous signal's frames\n",
-    "# To simplify the flow, we use single threshold to binarize predictions.\n",
-    "class FrameVAD:\n",
-    "    \n",
-    "    def __init__(self, model_definition,\n",
-    "                 threshold=0.5,\n",
-    "                 frame_len=2, frame_overlap=2.5, \n",
-    "                 offset=10):\n",
-    "        '''\n",
-    "        Args:\n",
-    "          threshold: If prob of speech is larger than threshold, classify the segment to be speech.\n",
-    "          frame_len: frame's duration, seconds\n",
-    "          frame_overlap: duration of overlaps before and after current frame, seconds\n",
-    "          offset: number of symbols to drop for smooth streaming\n",
-    "        '''\n",
-    "        self.vocab = list(model_definition['labels'])\n",
-    "        self.vocab.append('_')\n",
-    "        \n",
-    "        self.sr = model_definition['sample_rate']\n",
-    "        self.threshold = threshold\n",
-    "        self.frame_len = frame_len\n",
-    "        self.n_frame_len = int(frame_len * self.sr)\n",
-    "        self.frame_overlap = frame_overlap\n",
-    "        self.n_frame_overlap = int(frame_overlap * self.sr)\n",
-    "        timestep_duration = model_definition['AudioToMFCCPreprocessor']['window_stride']\n",
-    "        for block in model_definition['JasperEncoder']['jasper']:\n",
-    "            timestep_duration *= block['stride'][0] ** block['repeat']\n",
-    "        self.buffer = np.zeros(shape=2*self.n_frame_overlap + self.n_frame_len,\n",
-    "                               dtype=np.float32)\n",
-    "        self.offset = offset\n",
-    "        self.reset()\n",
-    "        \n",
-    "    def _decode(self, frame, offset=0):\n",
-    "        assert len(frame)==self.n_frame_len\n",
-    "        self.buffer[:-self.n_frame_len] = self.buffer[self.n_frame_len:]\n",
-    "        self.buffer[-self.n_frame_len:] = frame\n",
-    "        logits = infer_signal(vad_model, self.buffer).cpu().numpy()[0]\n",
-    "        decoded = self._greedy_decoder(\n",
-    "            self.threshold,\n",
-    "            logits,\n",
-    "            self.vocab\n",
-    "        )\n",
-    "        return decoded  \n",
-    "    \n",
-    "    \n",
-    "    @torch.no_grad()\n",
-    "    def transcribe(self, frame=None):\n",
-    "        if frame is None:\n",
-    "            frame = np.zeros(shape=self.n_frame_len, dtype=np.float32)\n",
-    "        if len(frame) < self.n_frame_len:\n",
-    "            frame = np.pad(frame, [0, self.n_frame_len - len(frame)], 'constant')\n",
-    "        unmerged = self._decode(frame, self.offset)\n",
-    "        return unmerged\n",
-    "    \n",
-    "    def reset(self):\n",
-    "        '''\n",
-    "        Reset frame_history and decoder's state\n",
-    "        '''\n",
-    "        self.buffer=np.zeros(shape=self.buffer.shape, dtype=np.float32)\n",
-    "        self.prev_char = ''\n",
-    "\n",
-    "    @staticmethod\n",
-    "    def _greedy_decoder(threshold, logits, vocab):\n",
-    "        s = []\n",
-    "        if logits.shape[0]:\n",
-    "            probs = torch.softmax(torch.as_tensor(logits), dim=-1)\n",
-    "            probas, _ = torch.max(probs, dim=-1)\n",
-    "            probas_s = probs[1].item()\n",
-    "            preds = 1 if probas_s >= threshold else 0\n",
-    "            s = [preds, str(vocab[preds]), probs[0].item(), probs[1].item(), str(logits)]\n",
-    "        return s"
-   ]
-  },
-  {
-   "cell_type": "markdown",
-   "metadata": {},
-   "source": [
-    "\n",
-    "\n",
-    "Streaming inference depends on a few factors, such as the frame length (STEP) and buffer size (WINDOW SIZE). Experiment with a few values to see their effects in the below cells."
-   ]
-  },
-  {
-   "cell_type": "code",
-   "execution_count": null,
-   "metadata": {},
-   "outputs": [],
-   "source": [
-    "STEP_LIST =        [0.01,0.01]\n",
-    "WINDOW_SIZE_LIST = [0.31,0.15]"
-   ]
-  },
-  {
-   "cell_type": "code",
-   "execution_count": null,
-   "metadata": {},
-   "outputs": [],
-   "source": [
-    "import wave\n",
-    "\n",
-    "def offline_inference(wave_file, STEP = 0.025, WINDOW_SIZE = 0.5, threshold=0.5):\n",
-    "    \n",
-    "    FRAME_LEN = STEP # infer every STEP seconds \n",
-    "    CHANNELS = 1 # number of audio channels (expect mono signal)\n",
-    "    RATE = 16000 # sample rate, Hz\n",
-    "    \n",
-    "   \n",
-    "    CHUNK_SIZE = int(FRAME_LEN*RATE)\n",
-    "    \n",
-    "    vad = FrameVAD(model_definition = {\n",
-    "                   'sample_rate': SAMPLE_RATE,\n",
-    "                   'AudioToMFCCPreprocessor': cfg.preprocessor,\n",
-    "                   'JasperEncoder': cfg.encoder,\n",
-    "                   'labels': cfg.labels\n",
-    "               },\n",
-    "               threshold=threshold,\n",
-    "               frame_len=FRAME_LEN, frame_overlap = (WINDOW_SIZE-FRAME_LEN)/2,\n",
-    "               offset=0)\n",
-    "\n",
-    "    wf = wave.open(wave_file, 'rb')\n",
-    "    p = pa.PyAudio()\n",
-    "\n",
-    "    empty_counter = 0\n",
-    "\n",
-    "    preds = []\n",
-    "    proba_b = []\n",
-    "    proba_s = []\n",
-    "    \n",
-    "    stream = p.open(format=p.get_format_from_width(wf.getsampwidth()),\n",
-    "                    channels=CHANNELS,\n",
-    "                    rate=RATE,\n",
-    "                    output = True)\n",
-    "\n",
-    "    data = wf.readframes(CHUNK_SIZE)\n",
-    "\n",
-    "    while len(data) > 0:\n",
-    "\n",
-    "        data = wf.readframes(CHUNK_SIZE)\n",
-    "        signal = np.frombuffer(data, dtype=np.int16)\n",
-    "        result = vad.transcribe(signal)\n",
-    "\n",
-    "        preds.append(result[0])\n",
-    "        proba_b.append(result[2])\n",
-    "        proba_s.append(result[3])\n",
-    "        \n",
-    "        if len(result):\n",
-    "            print(result,end='\\n')\n",
-    "            empty_counter = 3\n",
-    "        elif empty_counter > 0:\n",
-    "            empty_counter -= 1\n",
-    "            if empty_counter == 0:\n",
-    "                print(' ',end='')\n",
-    "                \n",
-    "    p.terminate()\n",
-    "    vad.reset()\n",
-    "    \n",
-    "    return preds, proba_b, proba_s"
-   ]
-  },
-  {
-   "cell_type": "markdown",
-   "metadata": {},
-   "source": [
-    "### Here we show an example of online streaming inference\n",
-    "You can use your file or download the provided demo audio file. "
-   ]
-  },
-  {
-   "cell_type": "code",
-   "execution_count": null,
-   "metadata": {
-    "scrolled": true
-   },
-   "outputs": [],
-   "source": [
-    "demo_wave = 'VAD_demo.wav'\n",
-    "if not os.path.exists(demo_wave):\n",
-    "    !wget \"https://dldata-public.s3.us-east-2.amazonaws.com/VAD_demo.wav\" "
-   ]
-  },
-  {
-   "cell_type": "code",
-   "execution_count": null,
-   "metadata": {},
-   "outputs": [],
-   "source": [
-    "wave_file = demo_wave\n",
-    "\n",
-    "CHANNELS = 1\n",
-    "RATE = 16000\n",
-    "audio, sample_rate = librosa.load(wave_file, sr=RATE)\n",
-    "dur = librosa.get_duration(audio)\n",
-    "print(dur)"
-   ]
-  },
-  {
-   "cell_type": "code",
-   "execution_count": null,
-   "metadata": {
-    "scrolled": true
-   },
-   "outputs": [],
-   "source": [
-    "ipd.Audio(audio, rate=sample_rate)"
-   ]
-  },
-  {
-   "cell_type": "code",
-   "execution_count": null,
-   "metadata": {
-    "scrolled": true
-   },
-   "outputs": [],
-   "source": [
-    "threshold=0.4\n",
-    "\n",
-    "results = []\n",
-    "for STEP, WINDOW_SIZE in zip(STEP_LIST, WINDOW_SIZE_LIST, ):\n",
-    "    print(f'====== STEP is {STEP}s, WINDOW_SIZE is {WINDOW_SIZE}s ====== ')\n",
-    "    preds, proba_b, proba_s = offline_inference(wave_file, STEP, WINDOW_SIZE, threshold)\n",
-    "    results.append([STEP, WINDOW_SIZE, preds, proba_b, proba_s])"
-   ]
-  },
-  {
-   "cell_type": "markdown",
-   "metadata": {},
-   "source": [
-    "To simplify the flow, the above prediction is based on single threshold and `threshold=0.4`.\n",
-    "\n",
-    "You can play with other [threshold](#VAD-postprocessing-and-Tuning-threshold) or use postprocessing and see how they would impact performance. \n",
-    "\n",
-    "**Note** if you want better performance, [finetune](#Finetune) on your data and use posteriors such as [overlapped prediction](#Posterior). \n",
-    "\n",
-    "Let's plot the prediction and melspectrogram"
-   ]
-  },
-  {
-   "cell_type": "code",
-   "execution_count": null,
-   "metadata": {},
-   "outputs": [],
-   "source": [
-    "import librosa.display\n",
-    "plt.figure(figsize=[20,10])\n",
-    "\n",
-    "num = len(results)\n",
-    "for i in range(num):\n",
-    "    len_pred = len(results[i][2]) \n",
-    "    FRAME_LEN = results[i][0]\n",
-    "    ax1 = plt.subplot(num+1,1,i+1)\n",
-    "\n",
-    "    ax1.plot(np.arange(audio.size) / sample_rate, audio, 'b')\n",
-    "    ax1.set_xlim([-0.01, int(dur)+1]) \n",
-    "    ax1.tick_params(axis='y', labelcolor= 'b')\n",
-    "    ax1.set_ylabel('Signal')\n",
-    "    ax1.set_ylim([-1,  1])\n",
-    "\n",
-    "    proba_s = results[i][4]\n",
-    "    pred = [1 if p > threshold else 0 for p in proba_s]\n",
-    "    ax2 = ax1.twinx()\n",
-    "    ax2.plot(np.arange(len_pred)/(1/results[i][0]), np.array(pred)  , 'r', label='pred')\n",
-    "    ax2.plot(np.arange(len_pred)/(1/results[i][0]), np.array(proba_s) ,  'g--', label='speech prob')\n",
-    "    ax2.tick_params(axis='y', labelcolor='r')\n",
-    "    legend = ax2.legend(loc='lower right', shadow=True)\n",
-    "    ax1.set_ylabel('prediction')\n",
-    "\n",
-    "    ax2.set_title(f'step {results[i][0]}s, buffer size {results[i][1]}s')\n",
-    "    ax2.set_ylabel('Preds and Probas')\n",
-    "    \n",
-    "    \n",
-    "ax = plt.subplot(num+1,1,i+2)\n",
-    "S = librosa.feature.melspectrogram(y=audio, sr=sample_rate, n_mels=64, fmax=8000)\n",
-    "S_dB = librosa.power_to_db(S, ref=np.max)\n",
-    "librosa.display.specshow(S_dB, x_axis='time', y_axis='mel', sr=sample_rate, fmax=8000)\n",
-    "ax.set_title('Mel-frequency spectrogram')\n",
-    "ax.grid()\n",
-    "plt.show()"
-   ]
-  },
-  {
-   "cell_type": "markdown",
-   "metadata": {},
-   "source": [
-    "## Online streaming inference through microphone"
-   ]
-  },
-  {
-   "cell_type": "markdown",
-   "metadata": {},
-   "source": [
-    "**Please note the VAD model is not perfect for various microphone input and you might need to finetune on your input and play with different parameters.**"
-   ]
-  },
-  {
-   "cell_type": "code",
-   "execution_count": null,
-   "metadata": {},
-   "outputs": [],
-   "source": [
-    "STEP = 0.01 \n",
-    "WINDOW_SIZE = 0.31\n",
-    "CHANNELS = 1 \n",
-    "RATE = 16000\n",
-    "FRAME_LEN = STEP\n",
-    "THRESHOLD = 0.5\n",
-    "\n",
-    "CHUNK_SIZE = int(STEP * RATE)\n",
-    "vad = FrameVAD(model_definition = {\n",
-    "                   'sample_rate': SAMPLE_RATE,\n",
-    "                   'AudioToMFCCPreprocessor': cfg.preprocessor,\n",
-    "                   'JasperEncoder': cfg.encoder,\n",
-    "                   'labels': cfg.labels\n",
-    "               },\n",
-    "               threshold=THRESHOLD,\n",
-    "               frame_len=FRAME_LEN, frame_overlap=(WINDOW_SIZE - FRAME_LEN) / 2, \n",
-    "               offset=0)\n"
-   ]
-  },
-  {
-   "cell_type": "code",
-   "execution_count": null,
-   "metadata": {},
-   "outputs": [],
-   "source": [
-    "vad.reset()\n",
-    "\n",
-    "p = pa.PyAudio()\n",
-    "print('Available audio input devices:')\n",
-    "input_devices = []\n",
-    "for i in range(p.get_device_count()):\n",
-    "    dev = p.get_device_info_by_index(i)\n",
-    "    if dev.get('maxInputChannels'):\n",
-    "        input_devices.append(i)\n",
-    "        print(i, dev.get('name'))\n",
-    "\n",
-    "if len(input_devices):\n",
-    "    dev_idx = -2\n",
-    "    while dev_idx not in input_devices:\n",
-    "        print('Please type input device ID:')\n",
-    "        dev_idx = int(input())\n",
-    "\n",
-    "    empty_counter = 0\n",
-    "\n",
-    "    def callback(in_data, frame_count, time_info, status):\n",
-    "        global empty_counter\n",
-    "        signal = np.frombuffer(in_data, dtype=np.int16)\n",
-    "        text = vad.transcribe(signal)\n",
-    "        if len(text):\n",
-    "            print(text,end='\\n')\n",
-    "            empty_counter = vad.offset\n",
-    "        elif empty_counter > 0:\n",
-    "            empty_counter -= 1\n",
-    "            if empty_counter == 0:\n",
-    "                print(' ',end='\\n')\n",
-    "        return (in_data, pa.paContinue)\n",
-    "\n",
-    "    stream = p.open(format=pa.paInt16,\n",
-    "                    channels=CHANNELS,\n",
-    "                    rate=SAMPLE_RATE,\n",
-    "                    input=True,\n",
-    "                    input_device_index=dev_idx,\n",
-    "                    stream_callback=callback,\n",
-    "                    frames_per_buffer=CHUNK_SIZE)\n",
-    "\n",
-    "    print('Listening...')\n",
-    "\n",
-    "    stream.start_stream()\n",
-    "    \n",
-    "    # Interrupt kernel and then speak for a few more words to exit the pyaudio loop !\n",
-    "    try:\n",
-    "        while stream.is_active():\n",
-    "            time.sleep(0.1)\n",
-    "    finally:        \n",
-    "        stream.stop_stream()\n",
-    "        stream.close()\n",
-    "        p.terminate()\n",
-    "\n",
-    "        print()\n",
-    "        print(\"PyAudio stopped\")\n",
-    "    \n",
-    "else:\n",
-    "    print('ERROR: No audio input device found.')"
-   ]
-  },
-  {
-   "cell_type": "markdown",
-   "metadata": {
-    "pycharm": {
-     "name": "#%% md\n"
-    }
-   },
-   "source": [
-    "## ONNX Deployment\n",
-    "You can also export the model to ONNX file and deploy it to TensorRT or MS ONNX Runtime inference engines. If you don't have one installed yet, please run:"
-   ]
-  },
-  {
-   "cell_type": "code",
-   "execution_count": null,
-   "metadata": {},
-   "outputs": [],
-   "source": [
-    "!pip install --upgrade onnxruntime # for gpu, use onnxruntime-gpu\n",
-    "# !mkdir -p ort\n",
-    "# %cd ort\n",
-    "# !git clone --depth 1 --branch v1.8.0 https://github.com/microsoft/onnxruntime.git .\n",
-    "# !./build.sh --skip_tests --config Release --build_shared_lib --parallel --use_cuda --cuda_home /usr/local/cuda --cudnn_home /usr/lib/x86_64-linux-gnu --build_wheel\n",
-    "# !pip install ./build/Linux/Release/dist/onnxruntime*.whl\n",
-    "# %cd .."
-   ]
-  },
-  {
-   "cell_type": "markdown",
-   "metadata": {},
-   "source": [
-    "Then just replace `infer_signal` implementation with this code:"
-   ]
-  },
-  {
-   "cell_type": "code",
-   "execution_count": null,
-   "metadata": {
-    "pycharm": {
-     "name": "#%%\n"
-    }
-   },
-   "outputs": [],
-   "source": [
-    "import onnxruntime\n",
-    "vad_model.export('vad.onnx')\n",
-    "ort_session = onnxruntime.InferenceSession('vad.onnx')\n",
-    "\n",
-    "def to_numpy(tensor):\n",
-    "    return tensor.detach().cpu().numpy() if tensor.requires_grad else tensor.cpu().numpy()\n",
-    "\n",
-    "def infer_signal(signal):\n",
-    "    data_layer.set_signal(signal)\n",
-    "    batch = next(iter(data_loader))\n",
-    "    audio_signal, audio_signal_len = batch\n",
-    "    audio_signal, audio_signal_len = audio_signal.to(vad_model.device), audio_signal_len.to(vad_model.device)\n",
-    "    processed_signal, processed_signal_len = vad_model.preprocessor(\n",
-    "        input_signal=audio_signal, length=audio_signal_len,\n",
-    "    )\n",
-    "    ort_inputs = {ort_session.get_inputs()[0].name: to_numpy(processed_signal), }\n",
-    "    ologits = ort_session.run(None, ort_inputs)\n",
-    "    alogits = np.asarray(ologits)\n",
-    "    logits = torch.from_numpy(alogits[0])\n",
-    "    return logits"
-   ]
-  }
- ],
- "metadata": {
-  "kernelspec": {
-   "display_name": "Python 3",
-   "language": "python",
-   "name": "python3"
-  },
-  "language_info": {
-   "codemirror_mode": {
-    "name": "ipython",
-    "version": 3
-   },
-   "file_extension": ".py",
-   "mimetype": "text/x-python",
-   "name": "python",
-   "nbconvert_exporter": "python",
-   "pygments_lexer": "ipython3",
-   "version": "3.8.8"
-  }
- },
- "nbformat": 4,
- "nbformat_minor": 4
-=======
     "cells": [
         {
             "cell_type": "code",
@@ -1689,5 +843,4 @@
     },
     "nbformat": 4,
     "nbformat_minor": 4
->>>>>>> c88c20ed
 }