{
  "nbformat": 4,
  "nbformat_minor": 5,
  "metadata": {
    "colab": {
      "name": "Inverse_Text_Normalization.ipynb",
      "provenance": [],
      "collapsed_sections": []
    },
    "kernelspec": {
      "display_name": "Python 3",
      "language": "python",
      "name": "python3"
    },
    "language_info": {
      "codemirror_mode": {
        "name": "ipython",
        "version": 3
      },
      "file_extension": ".py",
      "mimetype": "text/x-python",
      "name": "python",
      "nbconvert_exporter": "python",
      "pygments_lexer": "ipython3",
      "version": "3.7.8"
    }
  },
  "cells": [
    {
      "cell_type": "code",
      "metadata": {
        "id": "U1GACXvL5GhV"
      },
      "source": [
        "if 'google.colab' in str(get_ipython()):\n",
        "  !pip install -q condacolab\n",
        "  import condacolab\n",
        "  condacolab.install()"
      ],
      "id": "U1GACXvL5GhV",
      "execution_count": null,
      "outputs": []
    },
    {
      "cell_type": "code",
      "metadata": {
        "id": "YxVLI-f97Kxl"
      },
      "source": [
        "\"\"\"\n",
        "You can run either this notebook locally (if you have all the dependencies and a GPU) or on Google Colab.\n",
        "\n",
        "Instructions for setting up Colab are as follows:\n",
        "1. Open a new Python 3 notebook.\n",
        "2. Import this notebook from GitHub (File -> Upload Notebook -> \"GITHUB\" tab -> copy/paste GitHub URL)\n",
        "3. Connect to an instance with a GPU (Runtime -> Change runtime type -> select \"GPU\" for hardware accelerator)\n",
        "\"\"\"\n",
        "\n",
<<<<<<< HEAD
        "BRANCH = 'r1.2.0'"
=======
        "BRANCH = 'r1.3.0'"
>>>>>>> 6d260c96
      ],
      "id": "YxVLI-f97Kxl",
      "execution_count": null,
      "outputs": []
    },
    {
      "cell_type": "code",
      "metadata": {
        "id": "TcWLxxXC7Jgx"
      },
      "source": [
        "\n",
        "# If you're using Google Colab and not running locally, run this cell.\n",
        "# install NeMo\n",
        "if 'google.colab' in str(get_ipython()):\n",
        "  !python -m pip install git+https://github.com/NVIDIA/NeMo.git@$BRANCH#egg=nemo_toolkit[all]"
      ],
      "id": "TcWLxxXC7Jgx",
      "execution_count": null,
      "outputs": []
    },
    {
      "cell_type": "code",
      "metadata": {
        "id": "4nf8sui349co"
      },
      "source": [
        "if 'google.colab' in str(get_ipython()):\n",
        "  !conda install -c conda-forge pynini=2.1.3\n",
        "  ! mkdir images\n",
        "  ! wget https://github.com/NVIDIA/NeMo/blob/$BRANCH/tutorials/text_processing/images/deployment.png -O images/deployment.png\n",
        "  ! wget https://github.com/NVIDIA/NeMo/blob/$BRANCH/tutorials/text_processing/images/pipeline.png -O images/pipeline.png"
      ],
      "id": "4nf8sui349co",
      "execution_count": null,
      "outputs": []
    },
    {
      "cell_type": "code",
      "metadata": {
        "id": "homeless-richardson"
      },
      "source": [
        "import os\n",
        "import wget\n",
        "import pynini\n",
        "import nemo_text_processing"
      ],
      "id": "homeless-richardson",
      "execution_count": null,
      "outputs": []
    },
    {
      "cell_type": "markdown",
      "metadata": {
        "id": "interracial-listing"
      },
      "source": [
        "# Task Description\n",
        "\n",
        "Inverse text normalization (ITN) is a part of the Automatic Speech Recognition (ASR) post-processing pipeline. \n",
        "\n",
        "ITN is the task of converting the raw spoken output of the ASR model into its written form to improve the text readability. For example, `in nineteen seventy` should be changed to `in 1975` and `one hundred and twenty three dollars` to `$123`."
      ],
      "id": "interracial-listing"
    },
    {
      "cell_type": "markdown",
      "metadata": {
        "id": "desirable-words"
      },
      "source": [
        "# NeMo Inverse Text Normalization\n",
        "\n",
        "NeMo ITN is based on weighted finite-state\n",
        "transducer (WFST) grammars. The tool uses [`Pynini`](https://github.com/kylebgorman/pynini) to construct WFSTs, and the created grammars can be exported and integrated into [`Sparrowhawk`](https://github.com/google/sparrowhawk) (an open-source version of [The Kestrel TTS text normalization system](https://www.cambridge.org/core/journals/natural-language-engineering/article/abs/kestrel-tts-text-normalization-system/F0C18A3F596B75D83B75C479E23795DA)) for production. The NeMo ITN tool can be seen as a Python extension of `Sparrowhawk`. \n",
        "\n",
        "Currently, NeMo ITN provides support for English and the following semiotic classes from the [Google Text normalization dataset](https://www.kaggle.com/richardwilliamsproat/text-normalization-for-english-russian-and-polish):\n",
        "DATE, CARDINAL, MEASURE, DECIMAL, ORDINAL, MONEY, TIME, PLAIN. \n",
        "We additionally added the class `WHITELIST` for all whitelisted tokens whose verbalizations are directly looked up from a user-defined list.\n",
        "\n",
        "The toolkit is modular, easily extendable, and can be adapted to other languages and tasks like [text normalization](https://github.com/NVIDIA/NeMo/blob/stable/tutorials/text_processing/Text_Normalization.ipynb). The Python environment enables an easy combination of text covering grammars with NNs. \n",
        "\n",
        "The rule-based system is divided into a classifier and a verbalizer following  [Google's Kestrel](https://www.researchgate.net/profile/Richard_Sproat/publication/277932107_The_Kestrel_TTS_text_normalization_system/links/57308b1108aeaae23f5cc8c4/The-Kestrel-TTS-text-normalization-system.pdf) design: the classifier is responsible for detecting and classifying semiotic classes in the underlying text, the verbalizer the verbalizes the detected text segment. \n",
        "\n",
        "The overall NeMo ITN pipeline from development in `Pynini` to deployment in `Sparrowhawk` is shown below:\n",
        "![alt text](images/deployment.png \"Inverse Text Normalization Pipeline\")"
      ],
      "id": "desirable-words"
    },
    {
      "cell_type": "markdown",
      "metadata": {
        "id": "military-radius"
      },
      "source": [
        "# Quick Start\n",
        "\n",
        "## Add ITN to your Python ASR post-processing workflow\n",
        "\n",
        "ITN is a part of the `nemo_text_processing` package which is installed with `nemo_toolkit`. Installation instructions could be found [here](https://github.com/NVIDIA/NeMo/tree/main/README.rst)."
      ],
      "id": "military-radius"
    },
    {
      "cell_type": "code",
      "metadata": {
        "id": "limiting-genesis"
      },
      "source": [
        "from nemo_text_processing.inverse_text_normalization.inverse_normalize import InverseNormalizer\n",
        "\n",
        "inverse_normalizer = InverseNormalizer(lang='en')\n",
        "\n",
        "raw_text = \"we paid one hundred and twenty three dollars for this desk, and this.\"\n",
        "inverse_normalizer.inverse_normalize(raw_text, verbose=False)"
      ],
      "id": "limiting-genesis",
      "execution_count": null,
      "outputs": []
    },
    {
      "cell_type": "markdown",
      "metadata": {
        "id": "downtown-inventory"
      },
      "source": [
        "In the above cell, `one hundred and twenty three dollars` would be converted to `$123`, and the rest of the words remain the same.\n",
        "\n",
        "## Run Inverse Text Normalization on an input from a file\n",
        "\n",
        "Use `run_predict.py` to convert a spoken text from a file `INPUT_FILE` to a written format and save the output to `OUTPUT_FILE`. Under the hood, `run_predict.py` is calling `inverse_normalize()` (see the above section)."
      ],
      "id": "downtown-inventory"
    },
    {
      "cell_type": "code",
      "metadata": {
        "id": "streaming-butterfly"
      },
      "source": [
        "# If you're running the notebook locally, update the NEMO_TEXT_PROCESSING_PATH below\n",
        "# In Colab, a few required scripts will be downloaded from NeMo github\n",
        "\n",
        "NEMO_TOOLS_PATH = '<UPDATE_PATH_TO_NeMo_root>/nemo_text_processing/inverse_text_normalization'\n",
        "DATA_DIR = 'data_dir'\n",
        "os.makedirs(DATA_DIR, exist_ok=True)\n",
        "\n",
        "if 'google.colab' in str(get_ipython()):\n",
        "    NEMO_TOOLS_PATH = '.'\n",
        "\n",
        "    required_files = ['run_predict.py',\n",
        "                      'run_evaluate.py']\n",
        "    for file in required_files:\n",
        "        if not os.path.exists(file):\n",
        "            file_path = 'https://raw.githubusercontent.com/NVIDIA/NeMo/' + BRANCH + '/nemo_text_processing/inverse_text_normalization/' + file\n",
        "            print(file_path)\n",
        "            wget.download(file_path)\n",
        "elif not os.path.exists(NEMO_TOOLS_PATH):\n",
        "      raise ValueError(f'update path to NeMo root directory')\n",
        "\n",
        "INPUT_FILE = f'{DATA_DIR}/test.txt'\n",
        "OUTPUT_FILE = f'{DATA_DIR}/test_itn.txt'\n",
        "\n",
        "! echo \"on march second twenty twenty\" > $DATA_DIR/test.txt\n",
        "! python $NEMO_TOOLS_PATH/run_predict.py --input=$INPUT_FILE --output=$OUTPUT_FILE --language='en'"
      ],
      "id": "streaming-butterfly",
      "execution_count": null,
      "outputs": []
    },
    {
      "cell_type": "code",
      "metadata": {
        "id": "cordless-louisiana"
      },
      "source": [
        "# check that the raw text was indeed converted to the written form\n",
        "! cat $OUTPUT_FILE"
      ],
      "id": "cordless-louisiana",
      "execution_count": null,
      "outputs": []
    },
    {
      "cell_type": "markdown",
      "metadata": {
        "id": "italic-parish"
      },
      "source": [
        "## Run evaluation\n",
        "\n",
        "[Google Text normalization dataset](https://www.kaggle.com/richardwilliamsproat/text-normalization-for-english-russian-and-polish) consists of 1.1 billion words of English text from Wikipedia, divided across 100 files. The normalized text is obtained with [The Kestrel TTS text normalization system](https://www.cambridge.org/core/journals/natural-language-engineering/article/abs/kestrel-tts-text-normalization-system/F0C18A3F596B75D83B75C479E23795DA)).\n",
        "\n",
        "Although a large fraction of this dataset can be reused for ITN by swapping input with output, the dataset is not bijective. \n",
        "\n",
        "For example: `1,000 -> one thousand`, `1000 -> one thousand`, `3:00pm -> three p m`, `3 pm -> three p m` are valid data samples for normalization but the inverse does not hold for ITN. \n",
        "\n",
        "We used regex rules to disambiguate samples where possible, see `nemo_text_processing/inverse_text_normalization/clean_eval_data.py`.\n",
        "\n",
        "To run evaluation, the input file should follow the Google Text normalization dataset format. That is, every line of the file needs to have the format `<semiotic class>\\t<unnormalized text>\\t<self>` if it's trivial class or `<semiotic class>\\t<unnormalized text>\\t<normalized text>` in case of a semiotic class.\n",
        "\n",
        "Example evaluation run: \n",
        "\n",
        "`python run_evaluate.py \\\n",
        "        --input=./en_with_types/output-00001-of-00100 \\\n",
        "        [--language LANGUAGE] \\\n",
        "        [--cat CATEGORY] \\\n",
        "        [--filter]`\n",
        "        \n",
        "        \n",
        "Use `--cat` to specify a `CATEGORY` to run evaluation on (all other categories are going to be excluded from evaluation). With the option `--filter`, the provided data will be cleaned to avoid disambiguates (use `clean_eval_data.py` to clean up the data upfront)."
      ],
      "id": "italic-parish"
    },
    {
      "cell_type": "code",
      "metadata": {
        "id": "intimate-astronomy"
      },
      "source": [
        "eval_text = \"\"\"PLAIN\\ton\\t<self>\n",
        "DATE\\t22 july 2012\\tthe twenty second of july twenty twelve\n",
        "PLAIN\\tthey\\t<self>\n",
        "PLAIN\\tworked\\t<self>\n",
        "PLAIN\\tuntil\\t<self>\n",
        "TIME\\t12:00\\ttwelve o'clock\n",
        "<eos>\\t<eos>\n",
        "\"\"\"\n",
        "\n",
        "INPUT_FILE_EVAL = f'{DATA_DIR}/test_eval.txt'\n",
        "\n",
        "with open(INPUT_FILE_EVAL, 'w') as f:\n",
        "    f.write(eval_text)\n",
        "! cat $INPUT_FILE_EVAL"
      ],
      "id": "intimate-astronomy",
      "execution_count": null,
      "outputs": []
    },
    {
      "cell_type": "code",
      "metadata": {
        "id": "corporate-contest"
      },
      "source": [
        "! python $NEMO_TOOLS_PATH/run_evaluate.py --input=$INPUT_FILE_EVAL --language='en'"
      ],
      "id": "corporate-contest",
      "execution_count": null,
      "outputs": []
    },
    {
      "cell_type": "markdown",
      "metadata": {
        "id": "raised-exemption"
      },
      "source": [
        "`run_evaluate.py` call will output both **sentence level** and **token level** accuracies. \n",
        "For our example, the expected output is the following:\n",
        "\n",
        "```\n",
        "Loading training data: data_dir/test_eval.txt\n",
        "Sentence level evaluation...\n",
        "- Data: 1 sentences\n",
        "100% 1/1 [00:00<00:00, 58.42it/s]\n",
        "- Denormalized. Evaluating...\n",
        "- Accuracy: 1.0\n",
        "Token level evaluation...\n",
        "- Token type: PLAIN\n",
        "  - Data: 4 tokens\n",
        "100% 4/4 [00:00<00:00, 504.73it/s]\n",
        "  - Denormalized. Evaluating...\n",
        "  - Accuracy: 1.0\n",
        "- Token type: DATE\n",
        "  - Data: 1 tokens\n",
        "100% 1/1 [00:00<00:00, 118.95it/s]\n",
        "  - Denormalized. Evaluating...\n",
        "  - Accuracy: 1.0\n",
        "- Token type: TIME\n",
        "  - Data: 1 tokens\n",
        "100% 1/1 [00:00<00:00, 230.44it/s]\n",
        "  - Denormalized. Evaluating...\n",
        "  - Accuracy: 1.0\n",
        "- Accuracy: 1.0\n",
        " - Total: 6 \n",
        "\n",
        "Class      | Num Tokens | Denormalization\n",
        "sent level | 1          | 1.0  \n",
        "PLAIN      | 4          | 1.0  \n",
        "DATE       | 1          | 1.0  \n",
        "CARDINAL   | 0          | 0    \n",
        "LETTERS    | 0          | 0    \n",
        "VERBATIM   | 0          | 0    \n",
        "MEASURE    | 0          | 0    \n",
        "DECIMAL    | 0          | 0    \n",
        "ORDINAL    | 0          | 0    \n",
        "DIGIT      | 0          | 0    \n",
        "MONEY      | 0          | 0    \n",
        "TELEPHONE  | 0          | 0    \n",
        "ELECTRONIC | 0          | 0    \n",
        "FRACTION   | 0          | 0    \n",
        "TIME       | 1          | 1.0  \n",
        "ADDRESS    | 0          | 0    \n",
        "```"
      ],
      "id": "raised-exemption"
    },
    {
      "cell_type": "markdown",
      "metadata": {
        "id": "imported-literacy"
      },
      "source": [
        "# C++ deployment\n",
        "\n",
        "The instructions on how to export `Pynini` grammars and to run them with `Sparrowhawk`, could be found at [NeMo/tools/text_processing_deployment](https://github.com/NVIDIA/NeMo/tree/main/tools/text_processing_deployment)."
      ],
      "id": "imported-literacy"
    },
    {
      "cell_type": "markdown",
      "metadata": {
        "id": "bronze-nerve"
      },
      "source": [
        "# WFST and Common Pynini Operations\n",
        "\n",
        "Finite-state acceptor (or FSA) is a finite state automaton that has a finite number of states and no output. FSA either accepts (when the matching patter is found) or rejects a string (no match is found). "
      ],
      "id": "bronze-nerve"
    },
    {
      "cell_type": "code",
      "metadata": {
        "id": "heavy-distance"
      },
      "source": [
        "print([byte for byte in bytes('fst', 'utf-8')])\n",
        "\n",
        "# create an acceptor from a string\n",
        "pynini.accep('fst')"
      ],
      "id": "heavy-distance",
      "execution_count": null,
      "outputs": []
    },
    {
      "cell_type": "markdown",
      "metadata": {
        "id": "brave-avatar"
      },
      "source": [
        "Here `0` - is a start note, `1` and `2` are the accept nodes, while `3` is a finite state.\n",
        "By default (token_type=\"byte\", `Pynini` interprets the string as a sequence of bytes, assigning one byte per arc. \n",
        "\n",
        "A finite state transducer (FST) not only matches the pattern but also produces output according to the defined transitions."
      ],
      "id": "brave-avatar"
    },
    {
      "cell_type": "code",
      "metadata": {
        "id": "paperback-female"
      },
      "source": [
        "# create an FST\n",
        "pynini.cross('fst', 'FST')"
      ],
      "id": "paperback-female",
      "execution_count": null,
      "outputs": []
    },
    {
      "cell_type": "markdown",
      "metadata": {
        "id": "blond-hypothetical"
      },
      "source": [
        "Pynini supports the following operations:\n",
        "\n",
        "- `closure` - Computes concatenative closure.\n",
        "- `compose` - Constructively composes two FSTs.\n",
        "- `concat` - Computes the concatenation (product) of two FSTs.\n",
        "- `difference` - Constructively computes the difference of two FSTs.\n",
        "- `invert`  - Inverts the FST's transduction.\n",
        "- `optimize` - Performs a generic optimization of the FST.\n",
        "- `project` - Converts the FST to an acceptor using input or output labels.\n",
        "- `shortestpath` - Construct an FST containing the shortest path(s) in the input FST.\n",
        "- `union`- Computes the union (sum) of two or more FSTs.\n",
        "\n",
        "\n",
        "The list of most commonly used `Pynini` operations could be found [https://github.com/kylebgorman/pynini/blob/master/CHEATSHEET](https://github.com/kylebgorman/pynini/blob/master/CHEATSHEET). \n",
        "\n",
        "Pynini examples could be found at [https://github.com/kylebgorman/pynini/tree/master/pynini/examples](https://github.com/kylebgorman/pynini/tree/master/pynini/examples).\n",
        "Use `help()` to explore the functionality. For example:"
      ],
      "id": "blond-hypothetical"
    },
    {
      "cell_type": "code",
      "metadata": {
        "id": "arctic-firewall"
      },
      "source": [
        "help(pynini.union)"
      ],
      "id": "arctic-firewall",
      "execution_count": null,
      "outputs": []
    },
    {
      "cell_type": "markdown",
      "metadata": {
        "id": "continued-optimum"
      },
      "source": [
        "# NeMo ITN API"
      ],
      "id": "continued-optimum"
    },
    {
      "cell_type": "markdown",
      "metadata": {
        "id": "twenty-terrorist"
      },
      "source": [
        "NeMo ITN defines the following APIs that are called in sequence:\n",
        "\n",
        "- `find_tags() + select_tag()` - creates a linear automaton from the input string and composes it with the final classification WFST, which transduces numbers and inserts semantic tags.  \n",
        "- `parse()` - parses the tagged string into a list of key-value items representing the different semiotic tokens.\n",
        "- `generate_permutations()` - takes the parsed tokens and generates string serializations with different reorderings of the key-value items. This is important since WFSTs can only process input linearly, but the word order can change from spoken to written form (e.g., `three dollars -> $3`). \n",
        "- `find_verbalizer() + select_verbalizer` - takes the intermediate string representation and composes it with the final verbalization WFST, which removes the tags and returns the written form.  \n",
        "\n",
        "![alt text](images/pipeline.png \"Inverse Text Normalization Pipeline\")"
      ],
      "id": "twenty-terrorist"
    },
    {
      "cell_type": "markdown",
      "metadata": {
        "id": "twenty-charles"
      },
      "source": [
        "# References and Further Reading:\n",
        "\n",
        "\n",
        "- [Zhang, Yang, Bakhturina, Evelina, Gorman, Kyle and Ginsburg, Boris. \"NeMo Inverse Text Normalization: From Development To Production.\" (2021)](https://arxiv.org/abs/2104.05055)\n",
        "- [Ebden, Peter, and Richard Sproat. \"The Kestrel TTS text normalization system.\" Natural Language Engineering 21.3 (2015): 333.](https://www.cambridge.org/core/journals/natural-language-engineering/article/abs/kestrel-tts-text-normalization-system/F0C18A3F596B75D83B75C479E23795DA)\n",
        "- [Gorman, Kyle. \"Pynini: A Python library for weighted finite-state grammar compilation.\" Proceedings of the SIGFSM Workshop on Statistical NLP and Weighted Automata. 2016.](https://www.aclweb.org/anthology/W16-2409.pdf)\n",
        "- [Mohri, Mehryar, Fernando Pereira, and Michael Riley. \"Weighted finite-state transducers in speech recognition.\" Computer Speech & Language 16.1 (2002): 69-88.](https://cs.nyu.edu/~mohri/postscript/csl01.pdf)"
      ],
      "id": "twenty-charles"
    }
  ]
}<|MERGE_RESOLUTION|>--- conflicted
+++ resolved
@@ -56,11 +56,7 @@
         "3. Connect to an instance with a GPU (Runtime -> Change runtime type -> select \"GPU\" for hardware accelerator)\n",
         "\"\"\"\n",
         "\n",
-<<<<<<< HEAD
-        "BRANCH = 'r1.2.0'"
-=======
         "BRANCH = 'r1.3.0'"
->>>>>>> 6d260c96
       ],
       "id": "YxVLI-f97Kxl",
       "execution_count": null,
