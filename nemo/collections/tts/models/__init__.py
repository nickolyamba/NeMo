# Copyright (c) 2020, NVIDIA CORPORATION.  All rights reserved.
#
# Licensed under the Apache License, Version 2.0 (the "License");
# you may not use this file except in compliance with the License.
# You may obtain a copy of the License at
#
#     http://www.apache.org/licenses/LICENSE-2.0
#
# Unless required by applicable law or agreed to in writing, software
# distributed under the License is distributed on an "AS IS" BASIS,
# WITHOUT WARRANTIES OR CONDITIONS OF ANY KIND, either express or implied.
# See the License for the specific language governing permissions and
# limitations under the License.

try:
    from nemo.collections.tts.models.aligner import AlignerModel
    from nemo.collections.tts.models.degli import DegliModel
    from nemo.collections.tts.models.ed_mel2spec import EDMel2SpecModel
    from nemo.collections.tts.models.fastpitch import FastPitchModel
    from nemo.collections.tts.models.fastpitch_hifigan_e2e import FastPitchHifiGanE2EModel
    from nemo.collections.tts.models.fastspeech2 import FastSpeech2Model
    from nemo.collections.tts.models.fastspeech2_hifigan_e2e import FastSpeech2HifiGanE2EModel
    from nemo.collections.tts.models.glow_tts import GlowTTSModel
    from nemo.collections.tts.models.hifigan import HifiGanModel
    from nemo.collections.tts.models.melgan import MelGanModel
    from nemo.collections.tts.models.mixer_tts import MixerTTSModel
    from nemo.collections.tts.models.squeezewave import SqueezeWaveModel
    from nemo.collections.tts.models.tacotron2 import Tacotron2Model
    from nemo.collections.tts.models.talknet import TalkNetDursModel, TalkNetPitchModel, TalkNetSpectModel
    from nemo.collections.tts.models.t5_g2p import T5G2PModel
    from nemo.collections.tts.models.two_stages import GriffinLimModel, MelPsuedoInverseModel, TwoStagesModel
    from nemo.collections.tts.models.uniglow import UniGlowModel
    from nemo.collections.tts.models.univnet import UnivNetModel
    from nemo.collections.tts.models.waveglow import WaveGlowModel
<<<<<<< HEAD
    from nemo.collections.tts.models.mixer_tts import MixerTTSModel
    from nemo.collections.tts.models.g2p_ctc import CTCG2PModel
=======
>>>>>>> 84236ba2
except ModuleNotFoundError:
    pass

__all__ = [
    "GlowTTSModel",
    "SqueezeWaveModel",
    "Tacotron2Model",
    "WaveGlowModel",
    "DegliModel",
    "EDMel2SpecModel",
    "TwoStagesModel",
    "GriffinLimModel",
    "MelPsuedoInverseModel",
    "TalkNetDursModel",
    "TalkNetPitchModel",
    "TalkNetSpectModel",
    "T5G2PModel",
    "UniGlowModel",
    "MelGanModel",
    "HifiGanModel",
    "FastPitchModel",
    "FastSpeech2Model",
    "FastPitchHifiGanE2EModel",
    "FastSpeech2HifiGanE2EModel",
    "AlignerModel",
    "MixerTTSModel",
    "UnivNetModel",
]<|MERGE_RESOLUTION|>--- conflicted
+++ resolved
@@ -32,11 +32,8 @@
     from nemo.collections.tts.models.uniglow import UniGlowModel
     from nemo.collections.tts.models.univnet import UnivNetModel
     from nemo.collections.tts.models.waveglow import WaveGlowModel
-<<<<<<< HEAD
     from nemo.collections.tts.models.mixer_tts import MixerTTSModel
     from nemo.collections.tts.models.g2p_ctc import CTCG2PModel
-=======
->>>>>>> 84236ba2
 except ModuleNotFoundError:
     pass
 
