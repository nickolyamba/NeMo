# Copyright (c) 2021, NVIDIA CORPORATION.  All rights reserved.
#
# Licensed under the Apache License, Version 2.0 (the "License");
# you may not use this file except in compliance with the License.
# You may obtain a copy of the License at
#
#     http://www.apache.org/licenses/LICENSE-2.0
#
# Unless required by applicable law or agreed to in writing, software
# distributed under the License is distributed on an "AS IS" BASIS,
# WITHOUT WARRANTIES OR CONDITIONS OF ANY KIND, either express or implied.
# See the License for the specific language governing permissions and
# limitations under the License.

# Copyright (c) 2007-2020 The scikit-learn developers.

# BSD 3-Clause License

# THIS SOFTWARE IS PROVIDED BY THE COPYRIGHT HOLDERS AND CONTRIBUTORS "AS IS"
# AND ANY EXPRESS OR IMPLIED WARRANTIES, INCLUDING, BUT NOT LIMITED TO, THE
# IMPLIED WARRANTIES OF MERCHANTABILITY AND FITNESS FOR A PARTICULAR PURPOSE ARE
# DISCLAIMED. IN NO EVENT SHALL THE COPYRIGHT HOLDER OR CONTRIBUTORS BE LIABLE
# FOR ANY DIRECT, INDIRECT, INCIDENTAL, SPECIAL, EXEMPLARY, OR CONSEQUENTIAL
# DAMAGES (INCLUDING, BUT NOT LIMITED TO, PROCUREMENT OF SUBSTITUTE GOODS OR
# SERVICES; LOSS OF USE, DATA, OR PROFITS; OR BUSINESS INTERRUPTION) HOWEVER
# CAUSED AND ON ANY THEORY OF LIABILITY, WHETHER IN CONTRACT, STRICT LIABILITY,
# OR TORT (INCLUDING NEGLIGENCE OR OTHERWISE) ARISING IN ANY WAY OUT OF THE USE
# OF THIS SOFTWARE, EVEN IF ADVISED OF THE POSSIBILITY OF SUCH DAMAGE.

# NME-SC clustering is based on the implementation from the paper
# https://arxiv.org/pdf/2003.02405.pdf and the implementation from
# https://github.com/tango4j/Auto-Tuning-Spectral-Clustering.

from collections import Counter
from typing import Dict, List

import torch
<<<<<<< HEAD
from sklearn.cluster._kmeans import k_means
from sklearn.metrics.pairwise import cosine_similarity
from sklearn.preprocessing import MinMaxScaler
from scipy.linalg import eigh as eigh_scipy
=======
from torch.linalg import eigh
>>>>>>> 0be1e945


@torch.jit.script
def cos_similarity(a: torch.Tensor, b: torch.Tensor, eps=torch.tensor(3.5e-4)):
    """
    Args:
        a: (torch.tensor)
            Matrix containing speaker representation vectors. (N x embedding_dim)
        b: (torch.tensor)
            Matrix containing speaker representation vectors. (N x embedding_dim)
    Returns:
        res (torch.tensor)
            N by N matrix containing the cosine similarities of the values.
    """
    a_norm = a / (torch.norm(a, dim=1).unsqueeze(1) + eps)
    b_norm = b / (torch.norm(a, dim=1).unsqueeze(1) + eps)
    res = torch.mm(a_norm, b_norm.transpose(0, 1))
    res.fill_diagonal_(1)
    return res


@torch.jit.script
def ScalerMinMax(X: torch.Tensor):
    """
    Min-max scale the input affinity matrix X, which will lead to a dynamic range of
    [0, 1].

    Args:
        X: (torch.tensor)
            Matrix containing cosine similarity values among embedding vectors (N x N)

    Returns:
        v_norm: (torch.tensor)
            Min-max normalized value of X.
    """
    v_min, v_max = X.min(), X.max()
    v_norm = (X - v_min) / (v_max - v_min)
    return v_norm


@torch.jit.script
def getEuclideanDistance(specEmbA: torch.Tensor, specEmbB: torch.Tensor, device: torch.device = torch.device('cpu')):
    """
    Args:
        specEmbA: (torch.tensor)
            Matrix containing spectral embedding vectors from eigenvalue decomposition (N x embedding_dim).

        specEmbB: (torch.tensor)
            Matrix containing spectral embedding vectors from eigenvalue decomposition (N x embedding_dim).

    Returns:
        dis: (torch.tensor)
            Euclidean distance values of the two sets of spectral embedding vectors.
    """
    specEmbA, specEmbB = specEmbA.to(device), specEmbB.to(device)
    A, B = specEmbA.unsqueeze(dim=1), specEmbB.unsqueeze(dim=0)
    dis = (A - B) ** 2.0
    dis = dis.sum(dim=-1).squeeze()
    return dis


@torch.jit.script
def kmeans_plusplus_torch(
    X: torch.Tensor,
    n_clusters: int,
    random_state: int,
    n_local_trials: int = 30,
    device: torch.device = torch.device('cpu'),
):
    """
    Choose initial centroids for initializing k-means algorithm. The performance of
    k-means algorithm can vary significantly by the initial centroids. To alleviate
    this problem, k-means++ algorithm chooses initial centroids based on the probability
    proportional to the distance from the formally chosen centroids. The centroids
    selected by k-means++ algorithm improve the chance of getting more accurate and
    stable clustering results. The overall implementation of k-means++ algorithm is
    inspired by the numpy based k-means++ implementation in:
        https://github.com/scikit-learn/scikit-learn

    Originally, the implementation of the k-means++ algorithm in scikit-learn is based
    on the following research article:
        Arthur, David, and Sergei Vassilvitskii. k-means++: The advantages of careful
        seeding. Proceedings of the eighteenth annual ACM-SIAM symposium on Discrete
        algorithms, Society for Industrial and Applied Mathematics (2007)

    Args:
        X: (torch.tensor)
            Matrix containing cosine similarity values among embedding vectors (N x N)

        n_clusters: (int)
            Maximum number of speakers for estimating number of speakers.
            Shows stable performance under 20.

        random_state: (int)
            Seed variable for setting up a random state.

        n_local_trials: (int)
            Number of trials for creating initial values of the center points.

        device: (torch.device)
            Torch device variable.

    Returns:
        centers: (torch.tensor)
            The coordinates for center points that are used for initializing k-means algorithm.

        indices: (torch.tensor)
            The indices of the best candidate center points.
    """
    torch.manual_seed(random_state)
    X = X.to(device)
    n_samples, n_features = X.shape

    centers = torch.zeros(n_clusters, n_features, dtype=X.dtype)
    center_id = torch.randint(0, n_samples, (1,)).long()
    indices = torch.full([n_clusters,], -1, dtype=torch.int)

    centers[0] = X[center_id].squeeze(0)
    indices[0] = center_id.squeeze(0)

    centers = centers.to(device)
    closest_dist_diff = centers[0, None].repeat(1, X.shape[0]).view(X.shape[0], -1) - X
    closest_dist_sq = closest_dist_diff.pow(2).sum(dim=1).unsqueeze(dim=0)
    current_pot = closest_dist_sq.sum()

    for c in range(1, n_clusters):
        rand_vals = torch.rand(n_local_trials) * current_pot.item()

        if len(closest_dist_sq.shape) > 1:
            torch_cumsum = torch.cumsum(closest_dist_sq, dim=1)[0]
        else:
            torch_cumsum = torch.cumsum(closest_dist_sq, dim=0)

        candidate_ids = torch.searchsorted(torch_cumsum, rand_vals.to(device))

        N_ci = candidate_ids.shape[0]
        distance_diff = X[candidate_ids].repeat(1, X.shape[0]).view(X.shape[0] * N_ci, -1) - X.repeat(N_ci, 1)
        distance = distance_diff.pow(2).sum(dim=1).view(N_ci, -1)
        distance_to_candidates = torch.minimum(closest_dist_sq, distance)
        candidates_pot = distance_to_candidates.sum(dim=1)

        best_candidate = torch.argmin(candidates_pot)
        current_pot = candidates_pot[best_candidate]
        closest_dist_sq = distance_to_candidates[best_candidate]
        best_candidate = candidate_ids[best_candidate]

        centers[c] = X[best_candidate]
        indices[c] = best_candidate
    return centers, indices


@torch.jit.script
def kmeans_torch(
    X: torch.Tensor,
    num_clusters: int,
    threshold: float = 1e-4,
    iter_limit: int = 15,
    random_state: int = 0,
    device: torch.device = torch.device('cpu'),
):
    """
    Run k-means algorithm on the given set of spectral embeddings in X. The threshold
    and iter_limit variables are set to show the best performance on speaker diarization
    tasks. The overall implementation of k-means algorithm is inspired by the k-means
    algorithm implemented in https://github.com/scikit-learn/scikit-learn.

    References:
        Arthur, David, and Sergei Vassilvitskii. k-means++: The advantages of careful
        seeding. Proceedings of the eighteenth annual ACM-SIAM symposium on Discrete
        algorithms, Society for Industrial and Applied Mathematics (2007).

    Args:
        X: (torch.tensor)
            Cosine similarity matrix calculated from speaker embeddings

        num_clusters: (int)
            The estimated number of speakers.

        threshold: (float)
            This threshold limits the change of center values. If the square of
            the center shift values are bigger than this threshold, the iteration stops.

        iter_limit: (int)
            The maximum number of iterations that is allowed by the k-means algorithm.

        device: (torch.device)
            Torch device variable

    Returns:
        selected_cluster_indices: (torch.tensor)
            The assigned cluster labels from the k-means clustering.
    """
    # Convert tensor type to float
    X = X.float().to(device)
    input_size = X.shape[0]

    # Initialize the cluster centers with kmeans_plusplus algorithm.
    plusplus_init_states = kmeans_plusplus_torch(X, n_clusters=num_clusters, random_state=random_state, device=device)
    centers = plusplus_init_states[0]

    iter_count = 0
    selected_cluster_indices = torch.zeros(input_size).int()

    for iter_count in range(iter_limit):
        euc_dist = getEuclideanDistance(X, centers, device=device)

        if len(euc_dist.shape) <= 1:
            break
        else:
            selected_cluster_indices = torch.argmin(euc_dist, dim=1)

        center_inits = centers.clone()

        for index in range(num_clusters):
            selected_cluster = torch.nonzero(selected_cluster_indices == index).squeeze().to(device)
            chosen_indices = torch.index_select(X, 0, selected_cluster)

            if chosen_indices.shape[0] == 0:
                chosen_indices = X[torch.randint(len(X), (1,))]

            centers[index] = chosen_indices.mean(dim=0)

        # Calculate the delta from center_inits to centers
        center_delta_pow = torch.pow((centers - center_inits), 2)
        center_shift_pow = torch.pow(torch.sum(torch.sqrt(torch.sum(center_delta_pow, dim=1))), 2)

        # If the cluster centers are not changing significantly, stop the loop.
        if center_shift_pow < threshold:
            break

    return selected_cluster_indices


@torch.jit.script
def getTheLargestComponent(affinity_mat: torch.Tensor, seg_index: int, device: torch.device):
    """
    Find the largest affinity_mat connected components for each given node.
    This is for checking whether the affinity_mat is fully connected.

    Args:
        affinity_mat: (torch.tensor)
            A square matrix (tensor) containing normalized cosine distance values

        seg_index: (int)
            The segment index that is targeted to be explored.
    Returns:
        connected_nodes: (torch.tensor)
            A tensor containing booleans that indicate whether the node is connected.

    """
    num_of_segments = affinity_mat.shape[0]

    connected_nodes = torch.zeros(num_of_segments, dtype=torch.bool).to(device)
    nodes_to_explore = torch.zeros(num_of_segments, dtype=torch.bool).to(device)

    nodes_to_explore[seg_index] = True
    for k in range(num_of_segments):
        last_num_component = connected_nodes.sum()
        torch.logical_or(connected_nodes, nodes_to_explore, out=connected_nodes)
        if last_num_component >= connected_nodes.sum():
            break

        indices = (nodes_to_explore == torch.tensor(True)).nonzero().t().squeeze()
        if len(indices.size()) == 0:
            indices = indices.unsqueeze(0)
        for i in indices:
            neighbors = affinity_mat[i]
            torch.logical_or(nodes_to_explore, neighbors.squeeze(0), out=nodes_to_explore)
    return connected_nodes


@torch.jit.script
def isGraphFullyConnected(affinity_mat: torch.Tensor, device: torch.device):
    """
    Check whether the given affinity matrix is a fully connected graph.
    """
    return getTheLargestComponent(affinity_mat, 0, device).sum() == affinity_mat.shape[0]


@torch.jit.script
def getKneighborsConnections(affinity_mat: torch.Tensor, p_value: int):
    """
    Binarize top-p values for each row from the given affinity matrix.
    """
    binarized_affinity_mat = torch.zeros_like(affinity_mat)
    for i in range(affinity_mat.shape[0]):
        line = affinity_mat[i, :]
        sorted_idx = torch.argsort(line, descending=True)
        indices = sorted_idx[:p_value]
        binarized_affinity_mat[indices, i] = 1

    return binarized_affinity_mat


@torch.jit.script
def getAffinityGraphMat(affinity_mat_raw: torch.Tensor, p_value: int):
    """
    Calculate a binarized graph matrix and
    symmetrize the binarized graph matrix.
    """
    X = getKneighborsConnections(affinity_mat_raw, p_value)
    symm_affinity_mat = 0.5 * (X + X.T)
    return symm_affinity_mat


@torch.jit.script
def getMinimumConnection(mat: torch.Tensor, max_N: torch.Tensor, n_list: torch.Tensor, device: torch.device):
    """
    Generate connections until fully connect all the nodes in the graph.
    If the graph is not fully connected, it might generate inaccurate results.
    """
    p_value = torch.tensor(1)
    affinity_mat = getAffinityGraphMat(mat, p_value)
    for i, p_value in enumerate(n_list):
        fully_connected = isGraphFullyConnected(affinity_mat, device)
        affinity_mat = getAffinityGraphMat(mat, p_value)
        if fully_connected or p_value > max_N:
            break

    return affinity_mat, p_value


@torch.jit.script
def getRepeatedList(mapping_argmat: torch.Tensor, score_mat_size: torch.Tensor):
    """
    Count the numbers in the mapping dictionary and create lists that contain
    repeated indices that will be used for creating a repeated affinity matrix.
    This repeated matrix is then used for fusing multiple affinity values.
    """
    repeat_list = torch.zeros(score_mat_size, dtype=torch.int32)
    idxs, counts = torch.unique(mapping_argmat, return_counts=True)
    repeat_list[idxs] = counts.int()
    return repeat_list


def get_argmin_mat(uniq_scale_dict: dict):
    """
    Calculate the mapping between the base scale and other scales. A segment from a longer scale is
    repeatedly mapped to a segment from a shorter scale or the base scale.

    Args:
        uniq_scale_dict (dict) :
            Dictionary of embeddings and timestamps for each scale.

    Returns:
        session_scale_mapping_dict (dict) :
            Dictionary containing argmin arrays indexed by scale index.
    """
    scale_list = sorted(list(uniq_scale_dict.keys()))
    segment_anchor_dict = {}
    for scale_idx in scale_list:
        time_stamp_list = uniq_scale_dict[scale_idx]['time_stamps']
        time_stamps_float = torch.tensor([[float(x.split()[0]), float(x.split()[1])] for x in time_stamp_list])
        segment_anchor_dict[scale_idx] = torch.mean(time_stamps_float, dim=1)

    base_scale_idx = max(scale_list)
    base_scale_anchor = segment_anchor_dict[base_scale_idx]
    session_scale_mapping_dict = {}
    for scale_idx in scale_list:
        curr_scale_anchor = segment_anchor_dict[scale_idx]
        curr_mat = torch.tile(curr_scale_anchor, (base_scale_anchor.shape[0], 1))
        base_mat = torch.tile(base_scale_anchor, (curr_scale_anchor.shape[0], 1)).t()
        argmin_mat = torch.argmin(torch.abs(curr_mat - base_mat), dim=1)
        session_scale_mapping_dict[scale_idx] = argmin_mat
    return session_scale_mapping_dict


def getMultiScaleCosAffinityMatrix(uniq_embs_and_timestamps: dict, device: torch.device = torch.device('cpu')):
    """
    Calculate cosine similarity values among speaker embeddings for each scale then
    apply multiscale weights to calculate the fused similarity matrix.

    Args:
        uniq_embs_and_timestamps: (dict)
            The dictionary containing embeddings, timestamps and multiscale weights.
            If uniq_embs_and_timestamps contains only one scale, single scale diarization
            is performed.

    Returns:
        fused_sim_d (torch.tensor):
            This function generates an affinity matrix that is obtained by calculating
            the weighted sum of the affinity matrices from the different scales.

        base_scale_emb (torch.tensor):
            The base scale embedding (the embeddings from the finest scale)
    """
    uniq_scale_dict = uniq_embs_and_timestamps['scale_dict']
    base_scale_idx = max(uniq_scale_dict.keys())
<<<<<<< HEAD
    base_scale_emb = np.array(uniq_scale_dict[base_scale_idx]['embeddings'])
    multiscale_weights = uniq_embs_and_timestamps['multiscale_weights']
    # print("using multiscale_weights:", multiscale_weights)
    score_mat_list, repeated_mat_list = [], []

=======
    base_scale_emb = uniq_scale_dict[base_scale_idx]['embeddings']
    multiscale_weights = uniq_embs_and_timestamps['multiscale_weights'].float().to(device)
    score_mat_list, repeated_tensor_list = [], []
>>>>>>> 0be1e945
    session_scale_mapping_dict = get_argmin_mat(uniq_scale_dict)
    for scale_idx in sorted(uniq_scale_dict.keys()):
        mapping_argmat = session_scale_mapping_dict[scale_idx]
        emb_t = uniq_scale_dict[scale_idx]['embeddings'].half().to(device)
        score_mat_torch = getCosAffinityMatrix(emb_t)
        repeat_list = getRepeatedList(mapping_argmat, torch.tensor(score_mat_torch.shape[0])).to(device)
        repeated_tensor_0 = torch.repeat_interleave(score_mat_torch, repeats=repeat_list, dim=0)
        repeated_tensor_1 = torch.repeat_interleave(repeated_tensor_0, repeats=repeat_list, dim=1)
        repeated_tensor_list.append(repeated_tensor_1)
    repp = torch.stack(repeated_tensor_list).float()
    fused_sim_d = torch.matmul(repp.permute(2, 1, 0), multiscale_weights.t()).squeeze(2).t()
    return fused_sim_d, base_scale_emb


@torch.jit.script
def getCosAffinityMatrix(_emb: torch.Tensor):
    """
    Calculate cosine similarity values among speaker embeddings then min-max normalize
    the affinity matrix.
    """
    emb = _emb.half()
    sim_d = cos_similarity(emb, emb)
    sim_d = ScalerMinMax(sim_d)
    return sim_d


@torch.jit.script
def getLaplacian(X: torch.Tensor):
    """
    Calculate a laplacian matrix from an affinity matrix X.
    """
    X.fill_diagonal_(0)
    D = torch.sum(torch.abs(X), dim=1)
    D = torch.diag_embed(D)
    L = D - X
    return L


@torch.jit.script
def eigDecompose(laplacian: torch.Tensor, cuda: bool, device: torch.device = torch.device('cpu')):
    """
    Calculate eigenvalues and eigenvectors from the Laplacian matrix.
    """
    if cuda:
        if device is None:
            device = torch.cuda.current_device()
        laplacian = laplacian.float().to(device)
    else:
        laplacian = laplacian.float()
    lambdas, diffusion_map = eigh(laplacian)
    return lambdas, diffusion_map


@torch.jit.script
def getLamdaGaplist(lambdas: torch.Tensor):
    """
    Calculate the gaps between lambda values.
    """
    if torch.is_complex(lambdas):
        lambdas = torch.real(lambdas)
    return lambdas[1:] - lambdas[:-1]


def addAnchorEmb(emb: torch.Tensor, anchor_sample_n: int, anchor_spk_n: int, sigma: float):
    """
    Add randomly generated synthetic embeddings to make eigen analysis more stable.
    We refer to these embeddings as anchor embeddings.

    emb (torch.tensor):
        The input embedding from the embedding extractor.

    anchor_sample_n (int):
        Number of embedding samples per speaker.
        anchor_sample_n = 10 is recommended.

    anchor_spk_n (int):
        Number of speakers for synthetic embedding.
        anchor_spk_n = 3 is recommended.

    sigma (int):
        The amplitude of synthetic noise for each embedding vector.
        If the sigma value is too small, under-counting could happen.
        If the sigma value is too large, over-counting could happen.
        sigma = 50 is recommended.

    """
    emb_dim = emb.shape[1]
    std_org = torch.std(emb, dim=0)
    new_emb_list = []
    for _ in range(anchor_spk_n):
        emb_m = torch.tile(torch.randn(1, emb_dim), (anchor_sample_n, 1))
        emb_noise = torch.randn(anchor_sample_n, emb_dim).T
        emb_noise = torch.matmul(
            torch.diag(std_org), emb_noise / torch.max(torch.abs(emb_noise), dim=0)[0].unsqueeze(0)
        ).T
        emb_gen = emb_m + sigma * emb_noise
        new_emb_list.append(emb_gen)

    new_emb_list.append(emb)
    new_emb_np = torch.vstack(new_emb_list)
    return new_emb_np


def getEnhancedSpeakerCount(
    emb: torch.Tensor,
    cuda: bool,
    random_test_count: int = 5,
    anchor_spk_n: int = 3,
    anchor_sample_n: int = 10,
    sigma: float = 50,
):
    """
    Calculate the number of speakers using NME analysis with anchor embeddings.

    emb (torch.Tensor):
        The input embedding from the embedding extractor.

    cuda (bool):
        Use cuda for the operations if cuda==True.

    random_test_count (int):
        Number of trials of the enhanced counting with randomness.
        The higher the count, the more accurate the enhanced counting is.

    anchor_spk_n (int):
        Number of speakers for synthetic embedding.
        anchor_spk_n = 3 is recommended.

    anchor_sample_n (int):
        Number of embedding samples per speaker.
        anchor_sample_n = 10 is recommended.

    sigma (float):
        The amplitude of synthetic noise for each embedding vector.
        If the sigma value is too small, under-counting could happen.
        If the sigma value is too large, over-counting could happen.
        sigma = 50 is recommended.

    """
    est_num_of_spk_list = []
    for seed in range(random_test_count):
        torch.manual_seed(seed)
        emb_aug = addAnchorEmb(emb, anchor_sample_n, anchor_spk_n, sigma)
        mat = getCosAffinityMatrix(emb_aug)
        nmesc = NMESC(
            mat,
            max_num_speaker=emb.shape[0],
            max_rp_threshold=0.15,
            sparse_search=True,
            sparse_search_volume=50,
            fixed_thres=-1.0,
            NME_mat_size=300,
            cuda=cuda,
        )
        est_num_of_spk, _ = nmesc.NMEanalysis()
        est_num_of_spk_list.append(est_num_of_spk)
    ctt = Counter(est_num_of_spk_list)
    comp_est_num_of_spk = max(ctt.most_common(1)[0][0] - anchor_spk_n, 1)
    return comp_est_num_of_spk


@torch.jit.script
def estimateNumofSpeakers(affinity_mat: torch.Tensor, max_num_speaker: int, cuda: bool = False):
    """
    Estimate the number of speakers using eigendecomposition on the Laplacian Matrix.

    Args:
        affinity_mat: (torch.tensor)
            N by N affinity matrix

        max_num_speaker: (int)
            Maximum number of clusters to consider for each session

<<<<<<< HEAD
def eigDecompose(laplacian, cuda, device=None):
    if TORCH_EIGN:
        if cuda:
            if device is None:
                device = torch.cuda.current_device()
            laplacian = torch.from_numpy(laplacian).float().to(device)
        else:
            laplacian = torch.from_numpy(laplacian).float()
        try:
            lambdas, diffusion_map = eigh(laplacian)
            lambdas = lambdas.cpu().numpy()
            diffusion_map = diffusion_map.cpu().numpy()
        except:
            lambdas, diffusion_map = eigh_scipy(laplacian.cpu().numpy())

    else:
        lambdas, diffusion_map = eigh(laplacian)
=======
        cuda: (bool)
            If cuda available eigendecomposition is computed on GPUs.
>>>>>>> 0be1e945

    Returns:
        num_of_spk: (torch.tensor)
            The estimated number of speakers

        lambdas: (torch.tensor)
            The lambda values from eigendecomposition

        lambda_gap: (torch.tensor)
            The gap between the lambda values from eigendecomposition
    """
    laplacian = getLaplacian(affinity_mat)
    lambdas, _ = eigDecompose(laplacian, cuda)
    lambdas = torch.sort(lambdas)[0]
    lambda_gap = getLamdaGaplist(lambdas)
    num_of_spk = torch.argmax(lambda_gap[: min(max_num_speaker, lambda_gap.shape[0])]) + 1
    return num_of_spk, lambdas, lambda_gap


@torch.jit.script
class SpectralClustering:
    """
    Perform spectral clustering by calculating spectral embeddings then run k-means clustering
    algorithm on the spectral embeddings.
    """

    def __init__(
        self,
        n_clusters: int = 8,
        random_state: int = 0,
        random_trial: int = 1,
        cuda: bool = False,
        device: torch.device = torch.device('cpu'),
    ):
        """
        Initialize the variables needed for spectral clustering and k-means++.

        Args:
            n_clusters (int):
                Number of the estimated (or oracle) number of speakers

            random_state (int):
                Random seed that determines a random state of k-means initialization.

            random_trial (int):
                Number of trials with different random seeds for k-means initialization.
                k-means++ algorithm is executed for multiple times then the final result
                is obtained by taking a majority vote.

            cuda (bool):
                if cuda=True, spectral clustering is done on GPU.

            device (torch.device):
                Torch device variable

        """
        self.n_clusters = n_clusters
        self.random_state = random_state
        self.random_trial = max(random_trial, 1)
        self.cuda = cuda
        self.device = device

    def predict(self, X):
        """
        Call self.clusterSpectralEmbeddings() function to predict cluster labels.

        Args:
            X (torch.tensor):
                Affinity matrix input

        Returns:
            labels (torch.tensor):
                clustering label output
        """
        if X.shape[0] != X.shape[1]:
            raise ValueError("The affinity matrix is not a square matrix.")
        labels = self.clusterSpectralEmbeddings(X, cuda=self.cuda, device=self.device)
        return labels

    def clusterSpectralEmbeddings(self, affinity, cuda: bool = False, device: torch.device = torch.device('cpu')):
        """
        Perform k-means clustering on spectral embeddings. To alleviate the effect of randomness,
        k-means clustering is performed for (self.random_trial) times then the final labels are obtained
        by taking a majority vote. If speed is the major concern, self.random_trial should be set to 1.
        random_trial=30 is recommended to see an improved result.

        Args:
            affinity (torch.tensor):
                Affinity matrix input
            cuda (torch.bool):
                Use cuda for spectral clustering if cuda=True
            device (torch.device):
                Torch device variable

        Returns:
            labels (torch.tensor):
                clustering label output

        """
        spectral_emb = self.getSpectralEmbeddings(affinity, n_spks=self.n_clusters, cuda=cuda)
        labels_set = []
        for random_state_seed in range(self.random_state, self.random_state + self.random_trial):
            _labels = kmeans_torch(
                X=spectral_emb, num_clusters=self.n_clusters, random_state=random_state_seed, device=device
            )
            labels_set.append(_labels)
        stacked_labels = torch.stack(labels_set)
        label_index = torch.mode(torch.mode(stacked_labels, 0)[1])[0]
        labels = stacked_labels[label_index]
        return labels

    def getSpectralEmbeddings(self, affinity_mat: torch.Tensor, n_spks: int = 8, cuda: bool = False):
        """
        Calculate eigenvalues and eigenvectors to extract spectral embeddings.

        Args:
            affinity (torch.tensor):
                Affinity matrix input
            cuda (torch.bool):
                Use cuda for spectral clustering if cuda=True
            device (torch.device):
                Torch device variable

        Returns:
            labels (torch.Tensor):
                clustering label output
        """
        laplacian = getLaplacian(affinity_mat)
        lambdas_, diffusion_map_ = eigDecompose(laplacian, cuda)
        diffusion_map = diffusion_map_[:, :n_spks]
        inv_idx = torch.arange(diffusion_map.size(1) - 1, -1, -1).long()
        embedding = diffusion_map.T[inv_idx, :]
        return embedding[:n_spks].T


@torch.jit.script
class NMESC:
    """
    Normalized Maximum Eigengap based Spectral Clustering (NME-SC)
    uses Eigengap analysis to get an estimated p-value for
    affinity binarization and an estimated number of speakers.

    p_value (also referred to as p_neighbors) is for taking
    top p number of affinity values and convert those to 1 while
    convert the rest of values to 0.

    p_value can be also tuned on a development set without performing
    NME-analysis. Fixing p_value brings about significantly faster clustering
    speed, but the performance is limited to the development set.

    References:
        Tae Jin Park et al., Auto-Tuning Spectral Clustering for Speaker Diarization
        Using Normalized Maximum Eigengap, IEEE Signal Processing Letters 27 (2019),
        https://arxiv.org/abs/2003.02405

    Args:
        Please refer to def __init__().

    Methods:
        NMEanalysis():
            Performs NME-analysis to estimate p_value and the number of speakers

        subsampleAffinityMat(NME_mat_size):
            Subsamples the number of speakers to reduce the computational load

        getPvalueList():
            Generates a list containing p-values that need to be examined.

        getEigRatio(p_neighbors):
            Calculates g_p, which is a ratio between p_neighbors and the maximum eigengap

        getLamdaGaplist(lambdas):
            Calculates lambda gap values from an array contains lambda values

        estimateNumofSpeakers(affinity_mat):
            Estimates the number of speakers using lambda gap list

    """

    def __init__(
        self,
        mat,
        max_num_speaker: int = 10,
        max_rp_threshold: float = 0.15,
        sparse_search: bool = True,
        sparse_search_volume: int = 30,
        use_subsampling_for_NME: bool = True,
        fixed_thres: float = 0.0,
        cuda: bool = False,
        NME_mat_size: int = 512,
        device: torch.device = torch.device('cpu'),
    ):
        """
        Args:
            mat: (torch.tensor)
                Cosine similarity matrix calculated from the provided speaker embeddings.

            max_num_speaker: (int)
                Maximum number of speakers for estimating number of speakers.
                Shows stable performance under 20.

            max_rp_threshold: (float)
                Limits the range of parameter search.
                Clustering performance can vary depending on this range.
                Default is 0.25.

            sparse_search: (bool)
                To increase the speed of parameter estimation, sparse_search=True
                limits the number of p_values we search.

            sparse_search_volume: (int)
                Number of p_values we search during NME analysis.
                Default is 30. The lower the value, the faster NME-analysis becomes.
                However, a value lower than 20 might cause a poor parameter estimation.

            use_subsampling_for_NME: (bool)
                Use subsampling to reduce the calculational complexity.
                Default is True.

            fixed_thres: (float or None)
                A fixed threshold which can be used instead of estimating the
                threshold with NME analysis. If fixed_thres is float,
                it skips the NME analysis part.

            cuda (bool)
                Use cuda for Eigen decomposition if cuda=True.

            NME_mat_size: (int)
                Targeted size of matrix for NME analysis.


        """
        self.max_num_speaker: int = max_num_speaker
        self.max_rp_threshold = max_rp_threshold
        self.use_subsampling_for_NME = use_subsampling_for_NME
        self.NME_mat_size: int = NME_mat_size
        self.sparse_search = sparse_search
        self.sparse_search_volume = sparse_search_volume
        self.fixed_thres: float = fixed_thres
        self.cuda: bool = cuda
        self.eps = 1e-10
        self.max_N = torch.tensor(0)
        self.mat = mat
        self.p_value_list: torch.Tensor = torch.tensor(0)
        self.device = device

    def NMEanalysis(self):
        """
        Subsample the input matrix to reduce the computational load.
        """
        if self.use_subsampling_for_NME:
            subsample_ratio = self.subsampleAffinityMat(self.NME_mat_size)
        else:
            subsample_ratio = torch.tensor(1)

        # Scans p_values and find a p_value that generates
        # the smallest g_p value.
        eig_ratio_list = []
        est_spk_n_dict: Dict[int, torch.Tensor] = {}
        self.p_value_list = self.getPvalueList()
        for p_value in self.p_value_list:
            est_num_of_spk, g_p = self.getEigRatio(p_value)
            est_spk_n_dict[p_value.item()] = est_num_of_spk
            eig_ratio_list.append(g_p)
        index_nn = torch.argmin(torch.tensor(eig_ratio_list))
        rp_p_value = self.p_value_list[index_nn]
        affinity_mat = getAffinityGraphMat(self.mat, rp_p_value)

        # Checks whether the affinity graph is fully connected.
        # If not, it adds a minimum number of connections to make it fully connected.
        if not isGraphFullyConnected(affinity_mat, device=self.device):
            affinity_mat, rp_p_value = getMinimumConnection(
                self.mat, self.max_N, self.p_value_list, device=self.device
            )

        p_hat_value = (subsample_ratio * rp_p_value).type(torch.int)
        est_num_of_spk = est_spk_n_dict[rp_p_value.item()]
        return est_num_of_spk, p_hat_value

    def subsampleAffinityMat(self, NME_mat_size: int):
        """
        Perform subsampling of affinity matrix.
        This subsampling is for calculational complexity, not for performance.
        The smaller NME_mat_size is,
            - the bigger the chance of missing a speaker.
            - the faster p-value estimation speed (based on eigen decomposition).

        The recommended NME_mat_size is 250~750.
        However, if there are speakers who speak for very short period of time in the recording,
        this subsampling might make the system miss underrepresented speakers.
        Use this variable with caution.

        Args:
            NME_mat_size: (int)
                The targeted matrix size

        Returns:
            subsample_ratio : (float)
                The ratio between NME_mat_size and the original matrix size

        """
        subsample_ratio = torch.max(torch.tensor(1), torch.tensor(self.mat.shape[0] / NME_mat_size)).type(torch.int)
        self.mat = self.mat[:: subsample_ratio.item(), :: subsample_ratio.item()]
        return subsample_ratio

    def getEigRatio(self, p_neighbors: int):
        """
        For a given p_neighbors value, calculate g_p, which is a ratio between p_neighbors and the 
        maximum eigengap values.
        References:
            Tae Jin Park et al., Auto-Tuning Spectral Clustering for Speaker Diarization Using 
            Normalized Maximum Eigengap, IEEE Signal Processing Letters 27 (2019),
            https://arxiv.org/abs/2003.02405

        Args:
            p_neighbors: (int)
                Determines how many binary graph connections we want to keep for each row.

        Returns:
            est_num_of_spk: (int)
                Estimated number of speakers

            g_p: (float)
                The ratio between p_neighbors value and the maximum eigen gap value.
        """
        affinity_mat = getAffinityGraphMat(self.mat, p_neighbors)
        est_num_of_spk, lambdas, lambda_gap_list = estimateNumofSpeakers(affinity_mat, self.max_num_speaker, self.cuda)
        arg_sorted_idx = torch.argsort(lambda_gap_list[: self.max_num_speaker], descending=True)
        max_key = arg_sorted_idx[0]
        max_eig_gap = lambda_gap_list[max_key] / (max(lambdas) + self.eps)
        g_p = (p_neighbors / self.mat.shape[0]) / (max_eig_gap + self.eps)
        return est_num_of_spk, g_p

    def getPvalueList(self):
        """
        Generates a p-value (p_neighbour) list for searching.
        """
        if self.fixed_thres > 0.0:
            p_value_list = torch.floor(torch.tensor(self.mat.shape[0] * self.fixed_thres)).type(torch.int)
            self.max_N = p_value_list[0]
        else:
            self.max_N = torch.floor(torch.tensor(self.mat.shape[0] * self.max_rp_threshold)).type(torch.int)
            if self.sparse_search:
                N = torch.min(self.max_N, torch.tensor(self.sparse_search_volume).type(torch.int))
                p_value_list = torch.unique(torch.linspace(start=1, end=self.max_N, steps=N).type(torch.int))
            else:
                p_value_list = torch.arange(1, self.max_N)

        return p_value_list


def COSclustering(
    uniq_embs_and_timestamps,
    oracle_num_speakers=None,
    max_num_speaker: int = 8,
    min_samples_for_NMESC: int = 6,
    enhanced_count_thres: int = 80,
    max_rp_threshold: float = 0.15,
    sparse_search_volume: int = 30,
    fixed_thres: float = 0.0,
    cuda=False,
):
    """
    Clustering method for speaker diarization based on cosine similarity.
    NME-SC part is converted to torch.tensor based operations in NeMo 1.9.

    Args:
        uniq_embs_and_timestamps: (dict)
            The dictionary containing embeddings, timestamps and multiscale weights.
            If uniq_embs_and_timestamps contains only one scale, single scale diarization
            is performed.

        oracle_num_speaker: (int or None)
            The oracle number of speakers if known else None

        max_num_speaker: (int)
            The maximum number of clusters to consider for each session

        min_samples_for_NMESC: (int)
            The minimum number of samples required for NME clustering. This avoids
            zero p_neighbour_lists. If the input has fewer segments than min_samples,
            it is directed to the enhanced speaker counting mode.

        enhanced_count_thres: (int)
            For the short audio recordings under 60 seconds, clustering algorithm cannot
            accumulate enough amount of speaker profile for each cluster.
            Thus, getEnhancedSpeakerCount() employs anchor embeddings (dummy representations)
            to mitigate the effect of cluster sparsity.
            enhanced_count_thres = 80 is recommended.

        max_rp_threshold: (float)
            Limits the range of parameter search.
            Clustering performance can vary depending on this range.
            Default is 0.15.

        sparse_search_volume: (int)
            Number of p_values we search during NME analysis.
            Default is 30. The lower the value, the faster NME-analysis becomes.
            Lower than 20 might cause a poor parameter estimation.

        fixed_thres: (float)
            If fixed_thres value is provided, NME-analysis process will be skipped.
            This value should be optimized on a development set to obtain a quality result.
            Default is None and performs NME-analysis to estimate the threshold.

    Returns:
        Y: (torch.tensor[int])
            Speaker label for each segment.
    """
    device = torch.device("cuda") if cuda else torch.device("cpu")

    # Get base-scale (the highest index) information from uniq_embs_and_timestamps.
    uniq_scale_dict = uniq_embs_and_timestamps['scale_dict']
    emb = uniq_scale_dict[max(uniq_scale_dict.keys())]['embeddings']

    if emb.shape[0] == 1:
        return torch.zeros((1,), dtype=torch.int32)
    elif emb.shape[0] <= max(enhanced_count_thres, min_samples_for_NMESC) and oracle_num_speakers is None:
        est_num_of_spk_enhanced = getEnhancedSpeakerCount(emb, cuda)
    else:
        est_num_of_spk_enhanced = None

    if oracle_num_speakers:
        max_num_speaker = oracle_num_speakers

    mat, emb = getMultiScaleCosAffinityMatrix(uniq_embs_and_timestamps, device)

    nmesc = NMESC(
        mat,
        max_num_speaker=max_num_speaker,
        max_rp_threshold=max_rp_threshold,
        sparse_search=True,
        sparse_search_volume=sparse_search_volume,
        fixed_thres=fixed_thres,
        NME_mat_size=300,
        cuda=cuda,
        device=device,
    )

    if emb.shape[0] > min_samples_for_NMESC:
        est_num_of_spk, p_hat_value = nmesc.NMEanalysis()
        affinity_mat = getAffinityGraphMat(mat, p_hat_value)
    else:
        affinity_mat = mat

    if oracle_num_speakers:
        est_num_of_spk = oracle_num_speakers
    elif est_num_of_spk_enhanced:
        est_num_of_spk = est_num_of_spk_enhanced

    spectral_model = SpectralClustering(n_clusters=est_num_of_spk, cuda=cuda, device=device)
    Y = spectral_model.predict(affinity_mat)

<<<<<<< HEAD
    if oracle_num_speakers:
        assert  len(set(Y)) == oracle_num_speakers
    
    return Y
=======
    return Y.cpu().numpy()
>>>>>>> 0be1e945
<|MERGE_RESOLUTION|>--- conflicted
+++ resolved
@@ -35,18 +35,11 @@
 from typing import Dict, List
 
 import torch
-<<<<<<< HEAD
-from sklearn.cluster._kmeans import k_means
-from sklearn.metrics.pairwise import cosine_similarity
-from sklearn.preprocessing import MinMaxScaler
-from scipy.linalg import eigh as eigh_scipy
-=======
-from torch.linalg import eigh
->>>>>>> 0be1e945
-
-
-@torch.jit.script
-def cos_similarity(a: torch.Tensor, b: torch.Tensor, eps=torch.tensor(3.5e-4)):
+from torch.linalg import eigh as eigh
+
+
+@torch.jit.script
+def cos_similarity(a, b, eps=torch.tensor(3.5e-4)):
     """
     Args:
         a: (torch.tensor)
@@ -65,11 +58,8 @@
 
 
 @torch.jit.script
-def ScalerMinMax(X: torch.Tensor):
-    """
-    Min-max scale the input affinity matrix X, which will lead to a dynamic range of
-    [0, 1].
-
+def ScalerMinMax(X):
+    """
     Args:
         X: (torch.tensor)
             Matrix containing cosine similarity values among embedding vectors (N x N)
@@ -84,7 +74,7 @@
 
 
 @torch.jit.script
-def getEuclideanDistance(specEmbA: torch.Tensor, specEmbB: torch.Tensor, device: torch.device = torch.device('cpu')):
+def getEuclideanDistance(specEmbA, specEmbB, device: torch.device = torch.device('cpu')):
     """
     Args:
         specEmbA: (torch.tensor)
@@ -95,7 +85,7 @@
 
     Returns:
         dis: (torch.tensor)
-            Euclidean distance values of the two sets of spectral embedding vectors.
+            Euclidean distance values of the two set of spectral embedding vectors.
     """
     specEmbA, specEmbB = specEmbA.to(device), specEmbB.to(device)
     A, B = specEmbA.unsqueeze(dim=1), specEmbB.unsqueeze(dim=0)
@@ -106,28 +96,9 @@
 
 @torch.jit.script
 def kmeans_plusplus_torch(
-    X: torch.Tensor,
-    n_clusters: int,
-    random_state: int,
-    n_local_trials: int = 30,
-    device: torch.device = torch.device('cpu'),
+    X, n_clusters: int, random_state: int, n_local_trials: int = 20, device: torch.device = torch.device('cpu')
 ):
     """
-    Choose initial centroids for initializing k-means algorithm. The performance of
-    k-means algorithm can vary significantly by the initial centroids. To alleviate
-    this problem, k-means++ algorithm chooses initial centroids based on the probability
-    proportional to the distance from the formally chosen centroids. The centroids
-    selected by k-means++ algorithm improve the chance of getting more accurate and
-    stable clustering results. The overall implementation of k-means++ algorithm is
-    inspired by the numpy based k-means++ implementation in:
-        https://github.com/scikit-learn/scikit-learn
-
-    Originally, the implementation of the k-means++ algorithm in scikit-learn is based
-    on the following research article:
-        Arthur, David, and Sergei Vassilvitskii. k-means++: The advantages of careful
-        seeding. Proceedings of the eighteenth annual ACM-SIAM symposium on Discrete
-        algorithms, Society for Industrial and Applied Mathematics (2007)
-
     Args:
         X: (torch.tensor)
             Matrix containing cosine similarity values among embedding vectors (N x N)
@@ -196,24 +167,9 @@
 
 @torch.jit.script
 def kmeans_torch(
-    X: torch.Tensor,
-    num_clusters: int,
-    threshold: float = 1e-4,
-    iter_limit: int = 15,
-    random_state: int = 0,
-    device: torch.device = torch.device('cpu'),
+    X, num_clusters: int, threshold: float = 1e-4, iter_limit: int = 15, device: torch.device = torch.device('cpu'),
 ):
     """
-    Run k-means algorithm on the given set of spectral embeddings in X. The threshold
-    and iter_limit variables are set to show the best performance on speaker diarization
-    tasks. The overall implementation of k-means algorithm is inspired by the k-means
-    algorithm implemented in https://github.com/scikit-learn/scikit-learn.
-
-    References:
-        Arthur, David, and Sergei Vassilvitskii. k-means++: The advantages of careful
-        seeding. Proceedings of the eighteenth annual ACM-SIAM symposium on Discrete
-        algorithms, Society for Industrial and Applied Mathematics (2007).
-
     Args:
         X: (torch.tensor)
             Cosine similarity matrix calculated from speaker embeddings
@@ -226,58 +182,56 @@
             the center shift values are bigger than this threshold, the iteration stops.
 
         iter_limit: (int)
-            The maximum number of iterations that is allowed by the k-means algorithm.
+            The maximum number of iteration that is allowed by k-means algorithm.
 
         device: (torch.device)
             Torch device variable
 
     Returns:
-        selected_cluster_indices: (torch.tensor)
+        selected_cluster_index: (torch.tensor)
             The assigned cluster labels from the k-means clustering.
     """
     # Convert tensor type to float
     X = X.float().to(device)
     input_size = X.shape[0]
 
-    # Initialize the cluster centers with kmeans_plusplus algorithm.
-    plusplus_init_states = kmeans_plusplus_torch(X, n_clusters=num_clusters, random_state=random_state, device=device)
-    centers = plusplus_init_states[0]
+    initial_state = kmeans_plusplus_torch(X, n_clusters=num_clusters, random_state=0, device=device)
+    centers = initial_state[0]
 
     iter_count = 0
-    selected_cluster_indices = torch.zeros(input_size).int()
-
-    for iter_count in range(iter_limit):
+    selected_cluster_index = torch.zeros(input_size).int()
+    while True:
         euc_dist = getEuclideanDistance(X, centers, device=device)
-
         if len(euc_dist.shape) <= 1:
             break
         else:
-            selected_cluster_indices = torch.argmin(euc_dist, dim=1)
-
-        center_inits = centers.clone()
+            selected_cluster_index = torch.argmin(euc_dist, dim=1)
+
+        initial_state_pre = centers.clone()
 
         for index in range(num_clusters):
-            selected_cluster = torch.nonzero(selected_cluster_indices == index).squeeze().to(device)
-            chosen_indices = torch.index_select(X, 0, selected_cluster)
-
-            if chosen_indices.shape[0] == 0:
-                chosen_indices = X[torch.randint(len(X), (1,))]
-
-            centers[index] = chosen_indices.mean(dim=0)
-
-        # Calculate the delta from center_inits to centers
-        center_delta_pow = torch.pow((centers - center_inits), 2)
-        center_shift_pow = torch.pow(torch.sum(torch.sqrt(torch.sum(center_delta_pow, dim=1))), 2)
-
-        # If the cluster centers are not changing significantly, stop the loop.
-        if center_shift_pow < threshold:
+            selected_cluster = torch.nonzero(selected_cluster_index == index).squeeze().to(device)
+            selected = torch.index_select(X, 0, selected_cluster)
+
+            if selected.shape[0] == 0:
+                selected = X[torch.randint(len(X), (1,))]
+
+            centers[index] = selected.mean(dim=0)
+
+        center_shift = torch.sum(torch.sqrt(torch.sum((centers - initial_state_pre) ** 2, dim=1)))
+
+        # Increase iter_count
+        iter_count += 1
+        if center_shift ** 2 < threshold:
             break
-
-    return selected_cluster_indices
-
-
-@torch.jit.script
-def getTheLargestComponent(affinity_mat: torch.Tensor, seg_index: int, device: torch.device):
+        if iter_limit > 0 and iter_count >= iter_limit:
+            break
+
+    return selected_cluster_index
+
+
+@torch.jit.script
+def getTheLargestComponent(affinity_mat, seg_index: int, device: torch.device):
     """
     Find the largest affinity_mat connected components for each given node.
     This is for checking whether the affinity_mat is fully connected.
@@ -287,7 +241,7 @@
             A square matrix (tensor) containing normalized cosine distance values
 
         seg_index: (int)
-            The segment index that is targeted to be explored.
+            The segment index that is targeted to be explorerd.
     Returns:
         connected_nodes: (torch.tensor)
             A tensor containing booleans that indicate whether the node is connected.
@@ -315,7 +269,7 @@
 
 
 @torch.jit.script
-def isGraphFullyConnected(affinity_mat: torch.Tensor, device: torch.device):
+def isGraphFullyConnected(affinity_mat, device: torch.device):
     """
     Check whether the given affinity matrix is a fully connected graph.
     """
@@ -323,7 +277,7 @@
 
 
 @torch.jit.script
-def getKneighborsConnections(affinity_mat: torch.Tensor, p_value: int):
+def getKneighborsConnections(affinity_mat, p_value: int):
     """
     Binarize top-p values for each row from the given affinity matrix.
     """
@@ -338,7 +292,7 @@
 
 
 @torch.jit.script
-def getAffinityGraphMat(affinity_mat_raw: torch.Tensor, p_value: int):
+def getAffinityGraphMat(affinity_mat_raw, p_value: int):
     """
     Calculate a binarized graph matrix and
     symmetrize the binarized graph matrix.
@@ -349,10 +303,10 @@
 
 
 @torch.jit.script
-def getMinimumConnection(mat: torch.Tensor, max_N: torch.Tensor, n_list: torch.Tensor, device: torch.device):
+def getMinimumConnection(mat, max_N, n_list, device: torch.device):
     """
     Generate connections until fully connect all the nodes in the graph.
-    If the graph is not fully connected, it might generate inaccurate results.
+    If graph is not fully connected, it might generate inaccurate results.
     """
     p_value = torch.tensor(1)
     affinity_mat = getAffinityGraphMat(mat, p_value)
@@ -366,7 +320,7 @@
 
 
 @torch.jit.script
-def getRepeatedList(mapping_argmat: torch.Tensor, score_mat_size: torch.Tensor):
+def getRepeatedList(mapping_argmat, score_mat_size):
     """
     Count the numbers in the mapping dictionary and create lists that contain
     repeated indices that will be used for creating a repeated affinity matrix.
@@ -378,7 +332,7 @@
     return repeat_list
 
 
-def get_argmin_mat(uniq_scale_dict: dict):
+def get_argmin_mat(uniq_scale_dict):
     """
     Calculate the mapping between the base scale and other scales. A segment from a longer scale is
     repeatedly mapped to a segment from a shorter scale or the base scale.
@@ -410,7 +364,7 @@
     return session_scale_mapping_dict
 
 
-def getMultiScaleCosAffinityMatrix(uniq_embs_and_timestamps: dict, device: torch.device = torch.device('cpu')):
+def getMultiScaleCosAffinityMatrix(uniq_embs_and_timestamps, device: torch.device = torch.device('cpu')):
     """
     Calculate cosine similarity values among speaker embeddings for each scale then
     apply multiscale weights to calculate the fused similarity matrix.
@@ -423,7 +377,7 @@
 
     Returns:
         fused_sim_d (torch.tensor):
-            This function generates an affinity matrix that is obtained by calculating
+            This function generates an ffinity matrix that is obtained by calculating
             the weighted sum of the affinity matrices from the different scales.
 
         base_scale_emb (torch.tensor):
@@ -431,17 +385,9 @@
     """
     uniq_scale_dict = uniq_embs_and_timestamps['scale_dict']
     base_scale_idx = max(uniq_scale_dict.keys())
-<<<<<<< HEAD
-    base_scale_emb = np.array(uniq_scale_dict[base_scale_idx]['embeddings'])
-    multiscale_weights = uniq_embs_and_timestamps['multiscale_weights']
-    # print("using multiscale_weights:", multiscale_weights)
-    score_mat_list, repeated_mat_list = [], []
-
-=======
     base_scale_emb = uniq_scale_dict[base_scale_idx]['embeddings']
     multiscale_weights = uniq_embs_and_timestamps['multiscale_weights'].float().to(device)
     score_mat_list, repeated_tensor_list = [], []
->>>>>>> 0be1e945
     session_scale_mapping_dict = get_argmin_mat(uniq_scale_dict)
     for scale_idx in sorted(uniq_scale_dict.keys()):
         mapping_argmat = session_scale_mapping_dict[scale_idx]
@@ -457,7 +403,7 @@
 
 
 @torch.jit.script
-def getCosAffinityMatrix(_emb: torch.Tensor):
+def getCosAffinityMatrix(_emb):
     """
     Calculate cosine similarity values among speaker embeddings then min-max normalize
     the affinity matrix.
@@ -481,11 +427,11 @@
 
 
 @torch.jit.script
-def eigDecompose(laplacian: torch.Tensor, cuda: bool, device: torch.device = torch.device('cpu')):
+def eigDecompose(laplacian: torch.Tensor, is_cuda: bool, device: torch.device = torch.device('cpu')):
     """
     Calculate eigenvalues and eigenvectors from the Laplacian matrix.
     """
-    if cuda:
+    if is_cuda:
         if device is None:
             device = torch.cuda.current_device()
         laplacian = laplacian.float().to(device)
@@ -496,7 +442,7 @@
 
 
 @torch.jit.script
-def getLamdaGaplist(lambdas: torch.Tensor):
+def getLamdaGaplist(lambdas):
     """
     Calculate the gaps between lambda values.
     """
@@ -560,7 +506,7 @@
         The input embedding from the embedding extractor.
 
     cuda (bool):
-        Use cuda for the operations if cuda==True.
+        Use cuda for the operations if cuda=True.
 
     random_test_count (int):
         Number of trials of the enhanced counting with randomness.
@@ -604,39 +550,19 @@
 
 
 @torch.jit.script
-def estimateNumofSpeakers(affinity_mat: torch.Tensor, max_num_speaker: int, cuda: bool = False):
-    """
-    Estimate the number of speakers using eigendecomposition on the Laplacian Matrix.
+def estimateNumofSpeakers(affinity_mat, max_num_speaker: int, is_cuda: bool = False):
+    """
+    Estimate the number of speakers using eigen decomposition on the Laplacian Matrix.
 
     Args:
         affinity_mat: (torch.tensor)
-            N by N affinity matrix
+            N by N affitnity matrix
 
         max_num_speaker: (int)
             Maximum number of clusters to consider for each session
 
-<<<<<<< HEAD
-def eigDecompose(laplacian, cuda, device=None):
-    if TORCH_EIGN:
-        if cuda:
-            if device is None:
-                device = torch.cuda.current_device()
-            laplacian = torch.from_numpy(laplacian).float().to(device)
-        else:
-            laplacian = torch.from_numpy(laplacian).float()
-        try:
-            lambdas, diffusion_map = eigh(laplacian)
-            lambdas = lambdas.cpu().numpy()
-            diffusion_map = diffusion_map.cpu().numpy()
-        except:
-            lambdas, diffusion_map = eigh_scipy(laplacian.cpu().numpy())
-
-    else:
-        lambdas, diffusion_map = eigh(laplacian)
-=======
-        cuda: (bool)
-            If cuda available eigendecomposition is computed on GPUs.
->>>>>>> 0be1e945
+        is_cuda: (bool)
+            If cuda available eigh decomposition would be computed on GPUs.
 
     Returns:
         num_of_spk: (torch.tensor)
@@ -649,7 +575,7 @@
             The gap between the lambda values from eigendecomposition
     """
     laplacian = getLaplacian(affinity_mat)
-    lambdas, _ = eigDecompose(laplacian, cuda)
+    lambdas, _ = eigDecompose(laplacian, is_cuda)
     lambdas = torch.sort(lambdas)[0]
     lambda_gap = getLamdaGaplist(lambdas)
     num_of_spk = torch.argmax(lambda_gap[: min(max_num_speaker, lambda_gap.shape[0])]) + 1
@@ -658,112 +584,36 @@
 
 @torch.jit.script
 class SpectralClustering:
-    """
-    Perform spectral clustering by calculating spectral embeddings then run k-means clustering
-    algorithm on the spectral embeddings.
-    """
-
     def __init__(
         self,
         n_clusters: int = 8,
         random_state: int = 0,
-        random_trial: int = 1,
+        n_init: int = 10,
+        p_value: int = 10,
         cuda: bool = False,
         device: torch.device = torch.device('cpu'),
     ):
-        """
-        Initialize the variables needed for spectral clustering and k-means++.
-
-        Args:
-            n_clusters (int):
-                Number of the estimated (or oracle) number of speakers
-
-            random_state (int):
-                Random seed that determines a random state of k-means initialization.
-
-            random_trial (int):
-                Number of trials with different random seeds for k-means initialization.
-                k-means++ algorithm is executed for multiple times then the final result
-                is obtained by taking a majority vote.
-
-            cuda (bool):
-                if cuda=True, spectral clustering is done on GPU.
-
-            device (torch.device):
-                Torch device variable
-
-        """
         self.n_clusters = n_clusters
         self.random_state = random_state
-        self.random_trial = max(random_trial, 1)
+        self.n_init = n_init
+        self.p_value = p_value
         self.cuda = cuda
         self.device = device
 
     def predict(self, X):
-        """
-        Call self.clusterSpectralEmbeddings() function to predict cluster labels.
-
-        Args:
-            X (torch.tensor):
-                Affinity matrix input
-
-        Returns:
-            labels (torch.tensor):
-                clustering label output
-        """
         if X.shape[0] != X.shape[1]:
             raise ValueError("The affinity matrix is not a square matrix.")
-        labels = self.clusterSpectralEmbeddings(X, cuda=self.cuda, device=self.device)
+        labels = self.clusterSpectralEmbeddings(X, n_init=self.n_init, cuda=self.cuda, device=self.device)
         return labels
 
-    def clusterSpectralEmbeddings(self, affinity, cuda: bool = False, device: torch.device = torch.device('cpu')):
-        """
-        Perform k-means clustering on spectral embeddings. To alleviate the effect of randomness,
-        k-means clustering is performed for (self.random_trial) times then the final labels are obtained
-        by taking a majority vote. If speed is the major concern, self.random_trial should be set to 1.
-        random_trial=30 is recommended to see an improved result.
-
-        Args:
-            affinity (torch.tensor):
-                Affinity matrix input
-            cuda (torch.bool):
-                Use cuda for spectral clustering if cuda=True
-            device (torch.device):
-                Torch device variable
-
-        Returns:
-            labels (torch.tensor):
-                clustering label output
-
-        """
-        spectral_emb = self.getSpectralEmbeddings(affinity, n_spks=self.n_clusters, cuda=cuda)
-        labels_set = []
-        for random_state_seed in range(self.random_state, self.random_state + self.random_trial):
-            _labels = kmeans_torch(
-                X=spectral_emb, num_clusters=self.n_clusters, random_state=random_state_seed, device=device
-            )
-            labels_set.append(_labels)
-        stacked_labels = torch.stack(labels_set)
-        label_index = torch.mode(torch.mode(stacked_labels, 0)[1])[0]
-        labels = stacked_labels[label_index]
+    def clusterSpectralEmbeddings(
+        self, affinity, n_init: int = 10, cuda: bool = False, device: torch.device = torch.device('cpu')
+    ):
+        spectral_emb = self.getSpectralEmbeddings(affinity, n_spks=self.n_clusters, drop_first=False, cuda=cuda)
+        labels = kmeans_torch(X=spectral_emb, num_clusters=self.n_clusters, device=device)
         return labels
 
-    def getSpectralEmbeddings(self, affinity_mat: torch.Tensor, n_spks: int = 8, cuda: bool = False):
-        """
-        Calculate eigenvalues and eigenvectors to extract spectral embeddings.
-
-        Args:
-            affinity (torch.tensor):
-                Affinity matrix input
-            cuda (torch.bool):
-                Use cuda for spectral clustering if cuda=True
-            device (torch.device):
-                Torch device variable
-
-        Returns:
-            labels (torch.Tensor):
-                clustering label output
-        """
+    def getSpectralEmbeddings(self, affinity_mat, n_spks: int = 8, drop_first: bool = True, cuda: bool = False):
         laplacian = getLaplacian(affinity_mat)
         lambdas_, diffusion_map_ = eigDecompose(laplacian, cuda)
         diffusion_map = diffusion_map_[:, :n_spks]
@@ -784,13 +634,11 @@
     convert the rest of values to 0.
 
     p_value can be also tuned on a development set without performing
-    NME-analysis. Fixing p_value brings about significantly faster clustering
-    speed, but the performance is limited to the development set.
-
-    References:
-        Tae Jin Park et al., Auto-Tuning Spectral Clustering for Speaker Diarization
-        Using Normalized Maximum Eigengap, IEEE Signal Processing Letters 27 (2019),
-        https://arxiv.org/abs/2003.02405
+    NME-analysis. This will brings about significantly faster clustering speed,
+    but the optimized performance is limited to the development set.
+
+    Reference: Auto-Tuning Spectral Clustering for Speaker Diarization
+    Using Normalized Maximum Eigengap (https://arxiv.org/abs/2003.02405)
 
     Args:
         Please refer to def __init__().
@@ -850,18 +698,18 @@
             sparse_search_volume: (int)
                 Number of p_values we search during NME analysis.
                 Default is 30. The lower the value, the faster NME-analysis becomes.
-                However, a value lower than 20 might cause a poor parameter estimation.
+                Lower than 20 might cause a poor parameter estimation.
 
             use_subsampling_for_NME: (bool)
                 Use subsampling to reduce the calculational complexity.
                 Default is True.
 
             fixed_thres: (float or None)
-                A fixed threshold which can be used instead of estimating the
+                A fixed threshould which can be used instead of estimating the
                 threshold with NME analysis. If fixed_thres is float,
                 it skips the NME analysis part.
 
-            cuda (bool)
+            cuda: (bool)
                 Use cuda for Eigen decomposition if cuda=True.
 
             NME_mat_size: (int)
@@ -926,8 +774,8 @@
 
         The recommended NME_mat_size is 250~750.
         However, if there are speakers who speak for very short period of time in the recording,
-        this subsampling might make the system miss underrepresented speakers.
-        Use this variable with caution.
+        this subsampling might make the system miss the underrepresented speaker.
+        Use this with caution.
 
         Args:
             NME_mat_size: (int)
@@ -944,12 +792,8 @@
 
     def getEigRatio(self, p_neighbors: int):
         """
-        For a given p_neighbors value, calculate g_p, which is a ratio between p_neighbors and the 
-        maximum eigengap values.
-        References:
-            Tae Jin Park et al., Auto-Tuning Spectral Clustering for Speaker Diarization Using 
-            Normalized Maximum Eigengap, IEEE Signal Processing Letters 27 (2019),
-            https://arxiv.org/abs/2003.02405
+        For a given p_neighbors value, calculate g_p, which is a ratio between p_neighbors and the maximum eigengap.
+        For more details: https://arxiv.org/abs/2003.02405
 
         Args:
             p_neighbors: (int)
@@ -1001,7 +845,6 @@
 ):
     """
     Clustering method for speaker diarization based on cosine similarity.
-    NME-SC part is converted to torch.tensor based operations in NeMo 1.9.
 
     Args:
         uniq_embs_and_timestamps: (dict)
@@ -1030,7 +873,7 @@
         max_rp_threshold: (float)
             Limits the range of parameter search.
             Clustering performance can vary depending on this range.
-            Default is 0.15.
+            Default is 0.25.
 
         sparse_search_volume: (int)
             Number of p_values we search during NME analysis.
@@ -1090,11 +933,4 @@
     spectral_model = SpectralClustering(n_clusters=est_num_of_spk, cuda=cuda, device=device)
     Y = spectral_model.predict(affinity_mat)
 
-<<<<<<< HEAD
-    if oracle_num_speakers:
-        assert  len(set(Y)) == oracle_num_speakers
-    
-    return Y
-=======
-    return Y.cpu().numpy()
->>>>>>> 0be1e945
+    return Y.cpu().numpy()