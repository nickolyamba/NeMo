--- conflicted
+++ resolved
@@ -296,19 +296,10 @@
             src_lines = []
             for line in src_f:
                 src_lines.append(line.strip().split('\t'))
-<<<<<<< HEAD
-            assert len(all_reverse_scores) == len(all_lm_scores) == len(all_forward_scores) == len(src_lines), (
-                len(all_reverse_scores),
-                len(all_lm_scores),
-                len(all_forward_scores),
-                len(src_lines),
-            )
-=======
             if not (len(all_reverse_scores) == len(all_lm_scores) == len(all_forward_scores) == len(src_lines)):
                 raise ValueError(
                     f"Length of scores files do not match. {len(all_reverse_scores)} != {len(all_lm_scores)} != {len(all_forward_scores)} != {len(src_lines)}. This is most likely because --beam_size is set incorrectly. This needs to be set to the same value that was used to generate translations."
                 )
->>>>>>> 01655b8e
             for f, r, lm, sl, tl, src in zip(
                 all_forward_scores, all_reverse_scores, all_lm_scores, all_src_lens, all_tgt_lens, src_lines
             ):
